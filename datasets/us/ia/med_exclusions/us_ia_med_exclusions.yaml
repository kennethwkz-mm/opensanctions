title: US Iowa Medicaid Terminated Provider List
entry_point: crawler.py
prefix: us-media
coverage:
  frequency: daily
  start: "2024-09-06"
load_db_uri: ${OPENSANCTIONS_DATABASE_URI}
summary: >
  This dataset contains a list of providers who have been terminated for cause from Iowa's Medicaid program.
description: |
  Section 1128 and Section 1902(a)(39) of the Social Security Act requires states to provide notice when the
  enrollment of a Medicaid enrolled provider has been terminated “for cause”. Services rendered or ordered by
  sanctioned providers are not eligible for Medicaid reimbursement. In addition, services provided by entities
  owned or managed by sanctioned providers are not eligible for Medicaid reimbursement.
publisher:
  name: Iowa Health & Human Services
  description:
    Iowa Health & Human Services oversees Medicaid, public health, and welfare programs
    in the state of Iowa.
  acronym: HHS
  url: https://hhs.iowa.gov
  official: true
  country: "us"
url: "https://hhs.iowa.gov/programs/welcome-iowa-medicaid/provider-services/excluded-individuals-and-entities"
data:
  url: https://hhs.iowa.gov/programs/welcome-iowa-medicaid/provider-services/excluded-individuals-and-entities
  format: HTML
  lang: eng

dates:
  formats: ["%m/%d/%Y"]
assertions:
  min:
    schema_entities:
      Organization: 150
      Person: 600
  max:
    schema_entities:
      Organization: 400
      Person: 1000

lookups:
  type.identifier:
    options:
      - regex: X000\d{6}
        prop: idNumber
<<<<<<< HEAD
      - match: 40980
=======
      - match: "40980"
>>>>>>> 4eff22e6
        prop: idNumber<|MERGE_RESOLUTION|>--- conflicted
+++ resolved
@@ -44,9 +44,5 @@
     options:
       - regex: X000\d{6}
         prop: idNumber
-<<<<<<< HEAD
-      - match: 40980
-=======
       - match: "40980"
->>>>>>> 4eff22e6
         prop: idNumber