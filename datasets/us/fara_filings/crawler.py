import io
from datetime import datetime
from lxml import etree
from pantomime.types import ZIP
from pathlib import Path
from typing import Any, Dict, Generator
from zipfile import ZipFile

from zavod import Context, helpers as h

REGISTRANTS_URL = "https://efile.fara.gov/bulk/zip/FARA_All_Registrants.xml.zip"
REGISTRANTS_NAME = "FARA_All_Registrants.xml"
PRINCIPALS_URL = "https://efile.fara.gov/bulk/zip/FARA_All_ForeignPrincipals.xml.zip"
PRINCIPALS_NAME = "FARA_All_ForeignPrincipals.xml"


def read_rows(
    context: Context, zip_path: Path, file_name
) -> Generator[Dict[str, Any], None, None]:
    with ZipFile(zip_path, "r") as zip:
        with zip.open(file_name) as zfh:
            fh = io.TextIOWrapper(zfh, encoding="iso-8859-1")
            doc = etree.parse(fh)
            for node in doc.findall(".//ROW"):
                yield {el.tag: el.text for el in node}


def registrant_id(context: Context, registration_number: str) -> str:
    return context.make_slug("reg", registration_number)


def crawl_registrant(context: Context, item: Dict[str, Any]) -> None:
    # Extract relevant fields from each item
    address = h.make_address(
        context,
        street=item.pop("Address_1", None),
        street2=item.pop("Address_2", None),
        city=item.pop("City", None),
        postal_code=item.pop("Zip", None),
        state=item.pop("State", None),
    )
<<<<<<< HEAD
    termination_date = h.parse_date(
        item.pop("Termination_Date", None), context.dataset.dates.formats
=======
    termination_date = h.extract_date(
        context.dataset, item.pop("Termination_Date", None)
>>>>>>> da4f81b3
    )
    registration_number = item.pop("Registration_Number")

    entity = context.make("LegalEntity")
    entity.id = registrant_id(context, registration_number)
    entity.add("name", item.pop("Name").strip() or None)
    entity.add("topics", "role.lobby")
    h.copy_address(entity, address)
    entity.add("registrationNumber", registration_number)
    h.apply_date(entity, "createdAt", item.pop("Registration_Date"))
    entity.add("country", "us")
    if termination_date:
        entity.add("description", f"Terminated registration {termination_date[0]}")
    context.emit(entity)

    business_name = item.pop("Business_Name", "").strip()
    if business_name:
        business_entity = context.make("LegalEntity")
        business_entity.id = context.make_slug(
            "reg", registration_number, "biz", business_name
        )
        business_entity.add("name", business_name)
        business_entity.add("country", "us")

        context.emit(business_entity)
        link = context.make("UnknownLink")
        link.id = context.make_slug("link", business_entity.id)
        link.add("subject", entity)
        link.add("object", business_entity)

        context.emit(business_entity)
        context.emit(link)

    context.audit_data(item)


def crawl_principal(context: Context, item: Dict[str, Any]) -> None:
    # Add relevant agency client information to the company entity
    p_name = item.pop("Foreign_principal")
    address = h.make_address(
        context,
        street=item.pop("Address_1", None),
        street2=item.pop("Address_2", None),
        city=item.pop("City", None),
        postal_code=item.pop("Zip", None),
        state=item.pop("State", None),
    )
    registration_number = item.pop("Registration_number")

    # Now create a new Company entity for the agency client
    principal = context.make("LegalEntity")
    full_address = address.get("full") if address else None
    principal.id = context.make_id("principal", p_name, full_address)
    principal.add("name", p_name)
    principal.add("country", item.pop("Country_location_represented"))
    h.copy_address(principal, address)

    # Emit the new agency client entity
    context.emit(principal)
    # Create a relationship between the company and the agency client
    representation = context.make("Representation")
    representation.id = context.make_id("rep", registration_number, principal.id)
    representation.add("agent", registrant_id(context, registration_number))
    representation.add("client", principal)

    h.apply_date(representation, "startDate", item.pop("FP_registration_date"))
    h.apply_date(representation, "endDate", item.pop("FP_termination_date", None))

    context.audit_data(
        item,
        [
            "Registrant_name",
            "Registration_date",
        ],
    )
    context.emit(representation)


def crawl(context: Context) -> None:
    registrants_path = context.fetch_resource(
        REGISTRANTS_NAME,
        REGISTRANTS_URL + "?cachebust=" + datetime.now().isoformat(),
    )
    context.export_resource(registrants_path, ZIP, title=context.SOURCE_TITLE)
    for item in read_rows(context, registrants_path, REGISTRANTS_NAME):
        crawl_registrant(context, item)

    principals_path = context.fetch_resource(
        PRINCIPALS_NAME,
        PRINCIPALS_URL + "?cachebust=" + datetime.now().isoformat(),
    )
    context.export_resource(principals_path, ZIP, title=context.SOURCE_TITLE)
    for item in read_rows(context, principals_path, PRINCIPALS_NAME):
        crawl_principal(context, item)<|MERGE_RESOLUTION|>--- conflicted
+++ resolved
@@ -39,13 +39,8 @@
         postal_code=item.pop("Zip", None),
         state=item.pop("State", None),
     )
-<<<<<<< HEAD
-    termination_date = h.parse_date(
-        item.pop("Termination_Date", None), context.dataset.dates.formats
-=======
     termination_date = h.extract_date(
         context.dataset, item.pop("Termination_Date", None)
->>>>>>> da4f81b3
     )
     registration_number = item.pop("Registration_Number")
 
