title: French National Asset Freezing System
entry_point: crawler.py
prefix: fr-ga
coverage:
  frequency: daily
  start: 2021-02-12
deploy:
  schedule: "30 */3 * * *"
load_db_uri: ${OPENSANCTIONS_DATABASE_URI}
summary: >
  The register lists all persons, entities and vessels subject to asset
  freezing measures in force on French territory, pursuant to national, 
  European and international (UN) provisions.
description: |
  By virtue of the provisions of Article L 562-4 of the Monetary and Financial
  Code, whether decided by the United Nations, by the European Union or on a
  national basis, the asset freezing measures are applicable without deadline
  by natural and legal persons.

  In order to know the list of persons and entities sanctioned, DG Trésor
  publishes and updates the national register of asset freezing measures. This
  lists all the people, entities and vessels affected by the asset freezing
  measures in force throughout France.
publisher:
  name: Direction Générale du Trésor
  acronym: DGT
  country: fr
  url: https://www.tresor.economie.gouv.fr/
  official: true
url: https://gels-avoirs.dgtresor.gouv.fr/
data:
  url: https://gels-avoirs.dgtresor.gouv.fr/ApiPublic/api/v1/publication/derniere-publication-fichier-json
  format: JSON
  lang: fra

lookups:
  type.address:
    lowercase: true
    options:
      - match:
          - Qatar
        value: null
  type.email:
    options:
      - contains: hotelminsk@udp.gov.by
        values:
          - hotelminsk@udp.gov.by
          - marketing@hotelminsk.by
  type.gender:
    lowercase: true
    normalize: true
    options:
      - match: Masculin
        value: male
      - match: Féminin
        value: female
  type.country:
    options:
      - match: KURDISTAN IRAKIEN
        value: IQ
  identification:
    lowercase: true
    options:
      - match: "Numéro d'enregistrement - Date d'enregistrement : 04/01/1996: 600390798"
        props:
          registrationNumber: 600390798
          incorporationDate: 1996-01-04
      - match: "OMI: 8514306"
        props:
          # imoNumber: 8514306
          registrationNumber: 8514306
      - match:
          "Type d’entité: Unité militaire du Corps des gardiens de la révolution islamique
          (IRGC)  - Lieu d’enregistrement: Kermanshah, Iran  - Principal lieu d’activité:
          Iran: /"
        props:
          jurisdiction: IR
          legalForm: Unité militaire du Corps des gardiens de la révolution islamique (IRGC)
      - match:
          "Type d'entité: Unité militaire du Corps des gardiens de la révolution islamique
          (IRGC) - Principal lieu d'activité: Iran: /"
        props:
          jurisdiction: IR
          legalForm: Unité militaire du Corps des gardiens de la révolution islamique (IRGC)
      - match:
          "Type d'entité: Unité militaire du Corps des gardiens de la révolution islamique
          (IRGC) - Lieu d'enregistrement: Mazandaran, Iran - Principal lieu d'activité:
          Iran: /"
        props:
          jurisdiction: IR
          legalForm: Unité militaire du Corps des gardiens de la révolution islamique (IRGC)
      - match:
          "numéro d'enregistrement - société à responsabilité limitée par actions
          enregistrée à Yangon, Myanmar/Birmanie, fondée en 1997 sous la forme d'un entreprise
          d'État, enregistrée en tant qu'entreprise privée le 9 janvier 2019: 105444192"
        props:
          jurisdiction: Myanmar
          legalForm: société à responsabilité limitée par actions
          incorporationDate: 2019-01-09
          registrationNumber: 105444192
      - match:
          "Lieu d'enregistrement: str. Fadeeva, 7 bâtiment 1, bureau 2, 125047, Moscou,
          Fédération de Russie. Date d'enregistrement: 27.8.2015. Numéro d'identification
          fiscale: 9710001943. Numéro d'immatriculation national: 1157700015065: 1157700015065"
        props:
          jurisdiction: ru
          innCode: 9710001943
          address: str. Fadeeva, 7 bâtiment 1, bureau 2, 125047, Moscou, Fédération de Russie
          incorporationDate: 2015-08-27
          ogrnCode: 1157700015065
      - match:
          "Numéro d’enregistrement  - Date d’enregistrement: 2019  - Lieu d’enregistrement:
          Téhéran, Iran  - Principal établissement: Deuxième étage, n° 36 rue Naqdi, rue
          Sohrevardi nord, quartier de Shahid Ghandi-Niloufar, Téhéran, Iran: 49135"
        props:
          jurisdiction: ir
          registrationNumber: 49135
          address: sDeuxième étage, n° 36 rue Naqdi, rue Sohrevardi nord, quartier de Shahid Ghandi-Niloufar, Téhéran, Iran
          incorporationDate: 2019
      - match: "Numéro d’enregistrement - Date d’enregistrement : 14.9.1994: 100717729"
        props:
          registrationNumber: 100717729
          incorporationDate: 1994-09-14
      - match:
          "Type d’entité: Unité militaire du Corps des gardiens de la révolution islamique
          (IRGC)  - Principal lieu d’activité: Iran: /"
        props:
          jurisdiction: IR
          legalForm: Unité militaire du Corps des gardiens de la révolution islamique (IRGC)
      - match: "n° d'enregistrement national, Date d'enregistrement : 08/05/2014: 1147746527279"
        props:
          registrationNumber: 1147746527279
          incorporationDate: 2014-05-08
      - match: "n° d'identification fiscale: 7704863782"
        props:
          taxNumber: 7704863782
      - match:
          "Lieu d’enregistrement: Saint-Pétersbourg, Fédération de Russie (boîte postale
          128, Saint-Pétersbourg 197022). Date d’enregistrement: 2002: Date d’enregistrement:
          2002"
        props:
          incorporationDate: 2002
          address: Saint-Pétersbourg, Fédération de Russie (boîte postale 128, Saint-Pétersbourg 197022)
          jurisdiction: ru
      - match: "Numéro d’enregistrement - Date d’enregistrement : 9.6.1999: 101561144"
        props:
          registrationNumber: 101561144
          incorporationDate: 1999-06-09
      - match: "numéro d'enregistrement: 1159102130857"
        props:
          registrationNumber: 1159102130857
      - match: "Numéro d'identification - Date d'enregistrement : 10/01/1994: 700016217"
        props:
          registrationNumber: 700016217
          incorporationDate: 1994-01-10
      - match:
          "Type d’entité: Unité militaire du Corps des gardiens de la révolution islamique
          (IRGC) - Lieu d’enregistrement: Lorestan, Iran - Principal lieu d’activité: Iran:
          /"
        props:
          jurisdiction: IR
          legalForm: Unité militaire du Corps des gardiens de la révolution islamique (IRGC)
      - match:
          "Type d’entité: Unité militaire du Corps des gardiens de la révolution islamique
          (IRGC) - Lieu d’enregistrement: Kurdistan, Iran - Principal lieu d’activité: Iran:
          /"
        props:
          jurisdiction: IR
          legalForm: Unité militaire du Corps des gardiens de la révolution islamique (IRGC)
      - match: "numéro d'enregistrement: 10540976"
        props:
          registrationNumber: 10540976
      - match:
          "Type d’entité: Unité militaire du Corps des gardiens de la révolution islamique
          (IRGC)  - Lieu d’enregistrement: Sistan et Baloutchistan, Iran - Principal lieu
          d’activité: Iran: /"
        props:
          jurisdiction: IR
          legalForm: Unité militaire du Corps des gardiens de la révolution islamique (IRGC)
      - match:
          "Type d’entité: société à responsabilité limitée. Lieu d’enregistrement:
          Région de Volgograd, Volgograd, Fédération de Russie. Date d’enregistrement: 28.11.2002.
          Numéro d’enregistrement: 1023402461752. Principal établissement: Russie: Numéro
          d’enregistrement: 1023402461752"
        props:
          jurisdiction: ru
          address: Région de Volgograd, Volgograd, Fédération de Russie
          incorporationDate: 2002-11-28
          ogrnCode: 1023402461752
      - match:
          "Lieu d'enregistrement : Moscou - Date d'enregistrement : 2001 - Principal
          établissement : Fédération de Russie - Entités associées : GTLK Europe, GTLK Asia,
          GTLK Middle East: Société de transport"
        associates:
          - GTLK Europe
          - GTLK Asia
          - GTLK Middle East
        props:
          jurisdiction: ru
          incorporationDate: 2001
      - match: "Numéro d'enregistrement national: 1027739167246"
        props:
          registrationNumber: 1027739167246
      - match: "Numéro d'identification fiscale: 7701045732"
        props:
          taxNumber: 7701045732
      - match: "N° d'enregistrement: 1157746088170"
        props:
          registrationNumber: 1157746088170
      - match: "SWIFT: ILSIKPPY"
        props:
          swiftBic: ILSIKPPY
      - match: "(IOM): 59058C"
        props:
          # imoNumber: 59058C
          registrationNumber: 59058C
      - match:
          "Numéro d'enregistrement  - lieu d'enregistrement : Fédération de Russie  -
          société par actions - Principal établissement: Moscou, Fédération de Russie: 621628"
        props:
          jurisdiction: ru
          registrationNumber: 621628
      - match: "SWIFT/BIC (Libye): AGRULYLT "
        props:
          swiftBic: AGRULYLT
      - match: "Numéro OMI: 5905801"
        props:
          # imoNumber: 5905801
          registrationNumber: 5905801
      - match:
          "Type d’entité: société par actions. Lieu d’enregistrement: Région de Bryansk,
          Bryansk, Fédération de Russie. Date d’enregistrement: 4.4.2008. Numéro d’enregistrement:
          1083254005141. Principal établissement: Russie: Numéro d’enregistrement: 1083254005141"
        props:
          jurisdiction: ru
          address: Région de Bryansk, Bryansk, Fédération de Russie
          incorporationDate: 2008-04-04
          ogrnCode: 1083254005141
      - match: "Immatriculation (numéro OGRN): 1149102007933"
        props:
          ogrnCode: 1149102007933
      - match: "Numéro d'identification fiscale (INN): 9102006047"
        props:
          innCode: 9102006047
      - match:
          "Type d’entité: Forces de police  - Lieu d’enregistrement: Iran  - Principal
          lieu d’activité: Iran: /"
        props:
          jurisdiction: IR
          legalForm: Forces de police
      - match: "Numéro d’enregistrement: 191295361"
        props:
          registrationNumber: 191295361
      - match: "Numéro d'enregistement: 1159102026742"
        props:
          registrationNumber: 1159102026742
      - match:
          "Numéro d'enregistrement - Date d'enregistrement: 13.9.2013 - Société par
          actions: 192050251"
        props:
          incorporationDate: 2013-09-13
          registrationNumber: 192050251
          legalForm: Société par actions
      - match: "Numéro d'enregistrement - Date d'enregistrement : 10.10.2002: 808000714"
        props:
          registrationNumber: 808000714
          incorporationDate: 2002-10-10
      - match: "n° d'identification “US Federal Employer Identification Number”: 36-3804626"
        props:
          jurisdiction: US
          registrationNumber: 36-3804626
      - match:
          "Type d'entité: société anonyme publique - Lieu d'enregistrement: 19 rue
          Vavilova, 117997 Moscou, Fédération de Russie. Date d'enregistrement: 22.3.1991:
          Numéro d'enregistrement: 1027700132195"
        props:
          jurisdiction: ru
          ogrnCode: 1027700132195
          incorporationDate: 1991-03-22
          address: 19 rue Vavilova, 117997 Moscou, Fédération de Russie
      - match: "Numéro d'enregistrement national: 1149102028602"
        props:
          registrationNumber: 1149102028602
      - match: "Numéro d'identification fiscale: 9111001119"
        props:
          taxNumber: 9111001119
      - match: "numéro d'enregistrement: 1149204004707"
        props:
          registrationNumber: 1149204004707
      - match: "Numéro d'enregistrement: 193299162"
        props:
          registrationNumber: 193299162
      - match:
          "Date d'enregistrement: 31.8.2007: Type d'entité: agence du gouvernement
          fédéral russe"
        props:
          jurisdiction: ru
          incorporationDate: 2007-08-31
          legalForm: agence du gouvernement fédéral russe
      - match: "Numéro d'enregistrement: 1027700381290"
        props:
          registrationNumber: 1027700381290
      - match:
          "Type d’entité: Unité militaire du Corps des gardiens de la révolution islamique
          (IRGC)  - Lieu d’enregistrement: Azerbaïdjan occidental, Iran - Principal lieu
          d’activité: Iran: /"
        props:
          jurisdiction: IR
          legalForm: Unité militaire du Corps des gardiens de la révolution islamique (IRGC)
      - match: "Numéro d'enregistrement  - Date d'enregistrement : 1965: 500036524"
        props:
          incorporationDate: 1965
          registrationNumber: 500036524
      - match: "Numéro d'enregistrement - Date d'enregistrement : 12.05.2000: 590046884"
        props:
          incorporationDate: 2000-05-12
          registrationNumber: 590046884
      - match:
          "Lieu d'enregistrement: Degtyarnyy - Pereulok, 11a, Saint Pétersbourg, 191144,
          - Fédération de Russie - Date d'enregistrement: 17.10.1990 - Numéro d'enregistrement:
          1027739609391 - Personnes associées: Andrei Leonidowitsch KOSTIN (président du
          conseil de direction); Anton SILUANOV (président du conseil de surveillance) -
          Entité associée: Agence fédérale pour la gestion des biens publics (la subdivision
          du ministère russe du développement économique est l'un des principaux actionnaires):
          Société anonyme publique"
        associates:
          - Andrei Leonidowitsch KOSTIN
          - Anton SILUANOV
          # - Agence fédérale pour la gestion des biens publics
        props:
          jurisdiction: ru
          address: Degtyarnyy - Pereulok, 11a, Saint Pétersbourg, 191144, Fédération de Russie
          incorporationDate: 1990-10-17
          registrationNumber: 1027739609391
      - match: "Numéro d'enregistrement national: 1037828021660"
        props:
          registrationNumber: 1037828021660
      - match: "Numéro d'identification fiscale: 7826717210"
        props:
          taxNumber: 7826717210
      - match: "Numéro d'enregistrement: 1149102099717"
        props:
          registrationNumber: 1149102099717
      - match: "Numéro d'enregistrement: 192363182"
        props:
          registrationNumber: 192363182
      - match: "Numéro de taxe nationale pakistanaise: 1774308"
        props:
          taxNumber: 1774308
          jurisdiction: PK
      - match: "numéro de taxe nationale pakistanaise: 0980338"
        props:
          taxNumber: 0980338
          jurisdiction: PK
      - match: "numéro de taxe nationale pakistanaise: 3187777"
        props:
          taxNumber: 3187777
          jurisdiction: PK
      - match: "numéro de licence afghan de fournisseur de services monétaires: 044"
        props:
          registrationNumber: 044
      - match: "Numéro d'enregistrement: 1179102021460"
        props:
          registrationNumber: 1179102021460
      - match: "date de constitution : le 04/07/2000: 394678"
        props:
          registrationNumber: 394678
          incorporationDate: 2000-07-04
      - match:
          "Type d’entité: Unité militaire du Corps des gardiens de la révolution islamique
          (IRGC) - Lieu d’enregistrement: Khuzestan, Iran - Principal lieu d’activité: Iran:
          /"
        props:
          jurisdiction: IR
          legalForm: Unité militaire du Corps des gardiens de la révolution islamique (IRGC)
      - match: "SWIFT/BIC: KUDBKPPY"
        props:
          swiftBic: KUDBKPPY
      - match: "déclarée le 9 janvier 2010 à la préfecture du Val-d'Oise: W952001402"
        props:
          registrationNumber: W952001402
          incorporationDate: 2010-01-09
      - match: "Numéro d'enregistrement: 690611860"
        props:
          registrationNumber:
      - match: "Numéro d'enregistrement - Date d'enregistrement : 25/02/1966: 400051902"
        props:
          registrationNumber:
      - match:
          "n° d'enregistrement national - Date d'enregistrement : 31.01.1994 - En
          cours de liquidation - Liquidateur: Alexey Anatolievich Ananyev: 1037739044111"
        props:
          registrationNumber: 1037739044111
          incorporationDate: 1994-01-31
          status: "En cours de liquidation - Liquidateur: Alexey Anatolievich Ananyev"
      - match: "n° d'identification fiscale: 7725056162"
        props:
          taxNumber: 7725056162
      - match: "n° d'enregistrement national  à la date du  27/07/1992: 1067746244026"
        props:
          registrationNumber: 1067746244026
          incorporationDate: 1992-07-27
      - match: "numéro d'identification fiscal: 7705713236"
        props:
          taxNumber: 7705713236
      - match:
          "Type d’entité: Constructeur aérospatial - Établissement public - Lieu d’enregistrement:
          Ispahan, Iran - Date d’enregistrement: 1977: /"
        props:
          jurisdiction: ir
          incorporationDate: 1977
      - match: "Numéro d'enregistrement  - Date d'enregistrement: 12/08/2003: 100726604"
        props:
          registrationNumber: 100726604
          incorporationDate: 2003-08-12
      - match:
          "Date d'enregistrement: 15.12.1999 - Numéro d'enregistrement: 1027739019208
          - Numéro d'identification fiscale: 7706092528 - SWIFT/BIC: JSNMRUMM - Personne
          associée: Igor Finogenov, cofondateur (aujourd'hui PDG de la Banque eurasienne
          de développement) - Associés: Banque centrale de Russie; gouvernement de la Fédération
          de Russie: société anonyme  publique"
        note: true
        props:
          incorporationDate: 1999-12-15
          registrationNumber: 1027739019208
          taxNumber: 7706092528
          swiftBic: JSNMRUMM
      - match:
          "Secteur d'activité : import/export ; transport routier ; fourniture de
          pétrole et de marchandises .Nom du directeur/direction : Hussam AL-QATIRJI, directeur
          général -  Parents/associés/entités ou partenaires d'affaires/liens : Arvada/Arfada
          Petroleum Company JSC: entreprise privée"
        note: true
      - match:
          "Type d’entité: fournisseur de sécurité physique, entreprise privée  - Principal
          établissement: Iran: /"
        props:
          jurisdiction: ir
          sector: fournisseur de sécurité physique
          legalForm: entreprise privée
      - match:
          "Lieu d'enregistrement: Moscou, Fédération de Russie - Numéro d'enregistrement:
          1027739075891 - Personnes associées: Georgieva Elena ALEKSANDROVNA (présidente
          du conseil de direction) - Andrey Valeryevich KONDRATYEV (président du conseil
          d'administration) - Entité associée: Rostec (société d'État russe du domaine
          des technologies): Banque commerciale anonyme"
        associates:
          - Georgieva Elena ALEKSANDROVNA
          - Andrey Valeryevich KONDRATYEV
          - Rostec
        props:
          registrationNumber: 1027739075891
      - match: "n° d'inscription au registre de commerce (Royaume-Uni): 02150590"
        props:
          registrationNumber: 02150590
          jurisdiction: GB
      - match: "Numéro d'enregistrement - Date d'enregistrement : 18/10/2016: 192721937"
        props:
          registrationNumber: 192721937
          incorporationDate: 2016-10-18
      - match: "(BVI): 1534407"
        props:
          registrationNumber: 1534407
          jurisdiction: BVI
      - match: "Numéro d'enregistrement: 691598938"
        props:
          registrationNumber: 691598938
      - match: "SWIFT/BIC: KDBKKPPY"
        props:
          swiftBic: KDBKKPPY
      - match: "SWIFT/BIC: CMSYSYDA"
        props:
          swiftBic: CMSYSYDA
      - match:
          "Type d'entité: société à responsabilité limitée. Lieu d'enregistrement:
          passage piéton, propriété 3. bâtiment 2, 125373, Moscou, Fédération de Russie.
          Date d'enregistrement: 10.12.2021; Numéro d'enregistrement: 1217700605209: 1217700605209"
        props:
          incorporationDate: 2021-12-10
          ogrnCode: 1217700605209
          legalForm: société à responsabilité limitée
          address: passage piéton, propriété 3. bâtiment 2, 125373, Moscou, Fédération de Russie
          jurisdiction: ru
      - match: "OMI: 9036387"
        props:
          # imoNumber: 9036387
          registrationNumber: 9036387
      - match:
          "numéro d'enregistrement - société anonyme enregistrée à Yangon, Myanmar/
          Birmanie, le 27/04/1990: 156387282"
        props:
          registrationNumber: 156387282
          jurisdiction: Myanmar
          incorporationDate: 1990-04-27
      - match:
          "Numéro d'enregistrement - Date d'enregistrement: 26.12.2016/03.04.2017:
          192750964"
        props:
          registrationNumber: 192750964
          incorporationDate: 2016-12-26
      - match:
          "Lieu d'enregistrement: Fédération de Russie, 119019, Moscou, rue Vozdvizhenka
          18/9. Date d'enregistrement: 6.9.2008: Type d'entité: agence du gouvernement
          fédéral russe"
        props:
          address: Fédération de Russie, 119019, Moscou, rue Vozdvizhenka 18/9
          incorporationDate: 2008-09-06
          legalForm: agence du gouvernement fédéral russe
      - match: "Numéro d'enregistrement: 1027739001993"
        props:
          registrationNumber: 1027739001993
      - match: "SWIFT: DCBK KPPY"
        props:
          swiftBic: DCBKKPPY
      - match:
          "Type d’entité: société par actions. Principal établissement: Russie: Société
          par actions"
        props:
          legalForm: société par actions
          jurisdiction: ru
      - match:
          "Numéro d'enregistrement - Date d'enregistrement : 01/02/1994 - 06/03/2000:
          100135173"
        props:
          registrationNumber: 100135173
          incorporationDate: 1994-02-01
      - match: "n° OMI de la société: 5434358"
        props:
          # imoNumber: 9036387
          registrationNumber: 9036387
      - match: "Numéro d'enregistrement: 193402282"
        props:
          registrationNumber: 193402282
      - match: "Immatriculation (numéro OGRN): 1027809210054"
        props:
          ogrnCode: 1027809210054
      - match: "Numéro d'identification fiscale (INN): 7825064262"
        props:
          innCode: 7825064262
      - match: "Numéro d'enregistrement: 1149102054221"
        props:
          registrationNumber: 1149102054221
      - match:
          "Numéro de pièce nationale d’identité (Iran)  - Numéro d’inscription au registre
          du commerce: 369541 (Iran) - Principal établissement: Iran  - Type d’entité: société
          privée  - Lieu d’enregistrement: Iran  - Date d’enregistrement: 2010: 103201991293"
        props:
          registrationNumber:
            - 103201991293
            - 369541
          legalForm: société privée
          incorporationDate: 2010
          jurisdiction: ir
      - match:
          "Type d’entité: société par actions cotée. Lieu d’enregistrement: str. M.
          Gorky 6, 300002, city of Tula, Tula region, Fédération de Russie. Date d’enregistrement:
          23.9.2002. Numéro d’enregistrement national: 1027100517256. Numéro d’identification
          fiscale: 7103028233: Numéro d’enregistrement national: 1027100517256"
        props:
          legalForm: société par actions cotée
          address: str. M. Gorky 6, 300002, city of Tula, Tula region, Fédération de Russie
          jurisdiction: ru
          innCode: 7103028233
          ogrnCode: 1027100517256
      - match:
          "Numéro d'enregistrement - Date d'enregistrement : 30.12.1996 - Société
          par actions ouverte: 500047627"
        props:
          legalForm: Société par actions ouverte
          incorporationDate: 1996-12-30
          registrationNumber: 500047627
      - match:
          "Type d’entité: société anonyme. Lieu d’enregistrement: Votkinsk, République
          d’Oudmurtie, Russie. Date d’enregistrement: 1.10.2010. Numéro d’enregistrement:
          ИНН/Numéro d’identification fiscale: 1828020110. ОГРН/Numéro d’enregistrement
          national principal: 1101828001000. Principal établissement: Russie: Numéro d’enregistrement:
          ИНН"
        props:
          legalForm: société anonyme
          address: Votkinsk, République d’Oudmurtie, Russie
          incorporationDate: 2010-10-01
          innCode: 1828020110
          ogrnCode: 1101828001000
          jurisdiction: ru
      - match:
          "Type d’entité: société par actions cotée. Date d’enregistrement: 16.8.2002.  Lieu
          d’enregistrement: Tula, Russie. Numéro d’enregistrement: 1027100592210. Principal
          établissement: Russie: Numéro d’enregistrement: 1027100592210"
        props:
          legalForm: société par actions cotée
          incorporationDate: 2002-08-16
          jurisdiction: ru
          ogrnCode: 1027100592210
      - match: "Immatriculation (numéro OGRN): 1159102022738"
        props:
          ogrnCode: 1159102022738
      - match: "Numéro d'identification fiscale (INN): 9102157783"
        props:
          innCode: 9102157783
      - match: "Lieu d’enregistrement: Téhéran, Iran: /"
        props:
          jurisdiction: ir
      - match: "Numéro d'enregistrement: 192695465"
        props:
          registrationNumber:
      - match:
          "Secteur d'activité: promotion immobilière: entreprise publique de droit
          privé"
        note: true
      - match:
          "Type d’entité: société par actions. Lieu d’enregistrement: Nijni Novgorod,
          Russie. Date d’enregistrement: 26.8.2014. Numéro d’enregistrement: ИНН/Numéro
          d’identification fiscale: 5259113339 ОГРН/Numéro d’enregistrement national principal:
          1145259004296 Principal établissement: Russie: Numéro d’enregistrement: ИНН"
        props:
          legalForm: société par actions
          address: Nijni Novgorod, Russie
          incorporationDate: 2014-08-26
          innCode: 5259113339
          ogrnCode: 1145259004296
          jurisdiction: ru
      - match:
          "Type d'entité: société par actions. Date d'enregistrement: 23.4.2002.
          Principal établissement: Russie: société par actions"
        props:
          incorporationDate: 2002-04-23
          legalForm: société par actions
      - match: "Numéro d'identification fiscale: 9111000450"
        props:
          taxNumber: 9111000450
      - match: "Numéro d'enregistrement national: 1149102012620"
        props:
          registrationNumber: 1149102012620
      - match: "Suisse: CH-2 17-0-431-423-3"
        props:
          registrationNumber: CH-2 17-0-431-423-3
          jurisdiction: ch
      - match:
          "Numéro d'enregistrement - date d'enregistrement 23.12.1996 - Société par
          actions ouverte: 600122610"
        props:
          registrationNumber: 600122610
          incorporationDate: 1996-12-23
          legalForm: Société par actions ouverte
      - match: "Immatriculation Russie: 1037804006811"
        props:
          ogrnCode: 1037804006811
      - match: "N ° d'identification fiscale: 7802059185"
        props:
          taxNumber: 7802059185
      - match:
          "Type d’entité: Unité militaire du Corps des gardiens de la révolution islamique
          (IRGC)  - Lieu d’enregistrement: Gilan, Iran  - Principal lieu d’activité: Iran:
          /"
        props:
          jurisdiction: IR
          legalForm: Unité militaire du Corps des gardiens de la révolution islamique (IRGC)
      - match: "Numéro d'enregistrement national: 1077762942212"
        props:
          registrationNumber: 1077762942212
      - match: "Numéro d'identification fiscale: 7729588440"
        props:
          taxNumber: 7729588440
      - match: "INN: 9729299794"
        props:
          innCode: 9729299794
      - match: "PSRN: 1207700324941"
        props:
          registrationNumber: 1207700324941
      - match: "KPP: 772901001"
        props:
          registrationNumber: 772901001
      - match:
          "Type d’entité: Unité militaire du Corps des gardiens de la révolution islamique
          (IRGC) - Lieu d’enregistrement: Téhéran, Iran  - Principal lieu d’activité: Iran:
          /"
        props:
          jurisdiction: IR
          legalForm: Unité militaire du Corps des gardiens de la révolution islamique (IRGC)
      - match:
          "Type d’entité: société par actions. Date d’enregistrement: 6.8.1994. Numéro
          d’enregistrement: 1022501797064. Principal établissement: Russie: Numéro d’enregistrement:
          1022501797064"
        props:
          legalForm: société par actions
          incorporationDate: 1994-08-06
          ogrnCode: 1022501797064
          jurisdiction: ru
      - match:
          "Type d’entité: institution gouvernementale  - Lieu d’enregistrement: Iran
          - Principal établissement: Iran: /"
        props:
          jurisdiction: ir
          legalForm: institution gouvernementale
      - match: "numéro d'identification d'entreprise (États-Unis d'Amérique): 36-3823186"
        props:
          jurisdiction: us
          registrationNumber: 36-3823186
      - match:
          "Numéro d’enregistrement - Date d’enregistrement: 13.8.1991 - Société par
          actions ouverte: 100205408"
        props:
          legalForm: Société par actions ouverte
          registrationNumber: 100205408
      - match:
          "Type d’entité: société à responsabilité limitée. Lieu d’enregistrement:
          str. Butlerova, 13, letter A, room. 20Н, 195256, St. Petersburg, Fédération de
          Russie. Date d’enregistrement: 10.10.1997. Numéro d’enregistrement national: 1027802486580.Numéro
          d’identification fiscale: 7804070635: Numéro d’enregistrement national: 1027802486580"
        props:
          legalForm: société à responsabilité limitée
          address: str. Butlerova, 13, letter A, room. 20Н, 195256, St. Petersburg, Fédération de Russie
          incorporationDate: 1997-10-10
          ogrnCode: 1027802486580
          innCode: 7804070635
      - match:
          "Type d’entité: Unité militaire du Corps des gardiens de la révolution islamique
          (IRGC) - Principal lieu d’activité: Iran: /"
        props:
          legalForm: Unité militaire du Corps des gardiens de la révolution islamique (IRGC)
          jurisdiction: IR
      - match: "(BVI): 1510484"
        props:
          registrationNumber: 1510484
          jurisdiction: BVI
      - match:
          "Type d'entité: organisation non gouvernementale. Lieu d'enregistrement:
          Moscou. Date d'enregistrement: février 2010: Numéro d'enregistrement: 1107799026752"
        props:
          registrationNumber: 1107799026752
          legalForm: organisation non gouvernementale
          jurisdiction: ru
      - match: "n° d'inscription au registre de commerce: 02142819"
        props:
          registrationNumber: 02142819
      - match: "n° OMI: 5342883"
        props:
          # imoNumber: 5342883
          registrationNumber: 5342883
      - match: "Numéro d'enregistrement - Biélorussie: 190950894"
        props:
          innCode: 190950894
          jurisdiction: by
      - match: "Numéro d'enregistrement - Russie: 7704734000"
        props:
          innCode: 7704734000
          jurisdiction: ru
      - match: "Numéro d'enregistrement- Russie: 770301001"
        props:
          innCode: 7704734000
          jurisdiction: ru
      - match: "Immatriculation (numéro OGRN): 1121402000213"
        props:
          ogrnCode: 7704734000
          jurisdiction: ru
      - match: "Numéro d'identification fiscale (INN): 1402015986"
        props:
          innCode: 7704734000
          jurisdiction: ru
      - match:
          "Type d’entité: société par actions. Lieu d’enregistrement: Fédération de
          Russie. Date d’enregistrement: 20.11.1990. Numéro d’enregistrement: 1022500000786.
          Principal établissement: Fédération de Russie: Numéro d’enregistrement: 1022500000786"
        props:
          registrationNumber: 1022500000786
          jurisdiction: ru
          incorporationDate: 1990-11-20
          legalForm: société par actions
      - match:
          "Numéro d'enregistrement - Lieu d'enregistrement: Fédération de Russie
          - Date d'enregistrement:22.9.2008 - Principal établissement: Fédération de Russie:
          5087746137023"
        props:
          registrationNumber: 5087746137023
          jurisdiction: ru
          incorporationDate: 2008-09-22
      - match:
          "Lieu d’enregistrement: Téhéran, Iran - Principal établissement: Téhéran,
          n° 22 rue Khorramshahr Téhéran, rue Shohvardi nord, rue Korramshahr, numéro 24,
          1er étage: /"
        props:
          jurisdiction: IR
          address: Téhéran, n° 22 rue Khorramshahr Téhéran, rue Shohvardi nord, rue Korramshahr, numéro 24, 1er étage
      - match: "Numéro d'enregistrement: 1209100012648"
        props:
          registrationNumber: 1209100012648
      - match: "Date d’enregistrement: 2002"
        props:
          incorporationDate: 2002
      - match: "Type d’entité: société par actions"
        props:
          legalForm: société par actions
      - match: "Lieu d’enregistrement: Téhéran, Iran"
        props:
          address: Téhéran, Iran
          jurisdiction: IR
      - match: "Date d’enregistrement: 1993"
        props:
          incorporationDate: 1993
      - match: Société par actions  ouverte
        props:
          legalForm: Société par actions ouverte
      - match: "OMI : 5145892"
        props:
          # imoNumber: 5145892
          registrationNumber: 5145892
      - match: "Numéro OMI : 5676084"
        props:
          # imoNumber: 5676084
          registrationNumber: 5676084
      - match: "SWIFT/BIC: FTBDKPPY."
        props:
          swiftBic: FTBDKPPY
      - match: "OMI : 5954061"
        props:
          # imoNumber: 5954061
          registrationNumber: 5954061
      - match: "Numéro OMI : 5787684"
        props:
          # imoNumber: 5787684
          registrationNumber: 5787684
      - match: Société par actions ouverte
        props:
          legalForm: Société par actions ouverte
      - match: "Numéro OMI :  5963351"
        props:
          # imoNumber: 5963351
          registrationNumber: 5963351
      - match: "Numéro OMI : 5987860"
        props:
          # imoNumber: 5987860
          registrationNumber: 5987860
      - match: 01794877 (UK)
        props:
          registrationNumber: 01794877
          jurisdiction: GB
      - match: "OMI : 5982254"
        props:
          # imoNumber: 5982254
          registrationNumber: 5982254
      - match: "Numéro OMI : 5878561"
        props:
          # imoNumber: 5878561
          registrationNumber: 5878561
      - match: Filiale de Cham Holding - Sehanya Daraa Highway, P.O. Box 9525
        note: true
        props:
          address: Sehanya Daraa Highway, P.O. Box 9525
      - match: "Numéro OMI : 5988369"
        props:
          # imoNumber: 5988369
          registrationNumber: 5988369
      - match:
          "Bénéficiaire effectif ultime: Hussam al-Qatirji, directeur général (désigné
          par le Conseil)"
        note: true
      - match: "Date d'enregistrement: 2014"
        props:
          incorporationDate: 2014
      - match: "Numéro d'enregistrement:  14005160213"
        props:
          registrationNumber: 14005160213
      - match: "Numéro OMI : 5571322"
        props:
          # imoNumber: 5571322
          registrationNumber: 5571322
      - match:
          "Nom du directeur/direction: Adel Anwar al-Olabi, président du conseil d'administration
          et gouverneur de Damas (désigné par le Conseil)"
        note: true
      - match: "Bénéficiaire effectif ultime: gouvernorat de Damas"
        note: true
      - match: Dirigé par le général de  division Abraha Kassa
        note: true
      - match: "Numéro OMI : 5936312"
        props:
          # imoNumber: 5936312
          registrationNumber: 5936312
      - match: "Numéro OMI : 5985863"
        props:
          # imoNumber: 5985863
          registrationNumber: 5985863
      - match: "Numéro de journal officiel: 06513574"
        props:
          registrationNumber: 06513574
      - match: "No d’identification fiscale: 7811636632"
        props:
          taxNumber: 7811636632
      - match: "Numéro d’enregistrement - Lieu d’enregistrement: d. 76 korp. 4 litera A ofis N620, prospekt Obukhovskoi Oborony Saint-Pétersbourg, Fédération de Russie - Principal établissement: Khartoum, Soudan: 1177847044066"
        props:
          address: d. 76 korp. 4 litera A ofis N620, prospekt Obukhovskoi Oborony Saint-Pétersbourg, Fédération de Russie
          jurisdiction:
            - RU
            - Sudan
          ogrnCode: 1177847044066
      - match: "Lieu d’enregistrement: Moscou (64 Zemlyanoy Val, bâtiment 2, bureau 201, Moscou, Fédération de Russie): /"
        props:
          address: "64 Zemlyanoy Val, bâtiment 2, bureau 201, Moscou, Fédération de Russie"
          jurisdiction: RU
      - match: "Lieu d’enregistrement: Myanmar: /"
        props:
          jurisdiction: Myanmar
      - match: "Type d’entité: publique  - Lieu d’enregistrement: Myanmar: /"
        props:
          jurisdiction: Myanmar
          legalForm: publique
      - match: "Type d’entité: service administratif  - Lieu d’enregistrement: Myanmar: /"
        props:
          jurisdiction: Myanmar
          legalForm: service administratif
      - match: "Type d’entité: fondation de coopération associée aux forces de l’ordre de la République islamique: /"
        props:
          legalForm: fondation de coopération associée aux forces de l’ordre de la République islamique
      - match: "Lieu d'enregistrement: Myanmar: /"
        props:
          jurisdiction: Myanmar
      - match: "Lieu d’enregistrement: Al-jref Gharb Plot 134 Blok 1 h, Khartoum, Sudan: /"
        props:
          jurisdiction: Sudan
          address: "Al-jref Gharb Plot 134 Blok 1 h, Khartoum, Sudan"
      - match: "Type d’entité: entreprise d’État - Lieu d’enregistrement: Myanmar: /"
        props:
          jurisdiction: Myanmar
          legalForm: entreprise d’État
      - match: "Lieu d’enregistrement: Bangui, République centrafricaine - Date d’enregistrement: Novembre 2018 - Principal établissement: Galabadja  Bangui, Commune de Bangui - Galabadja, 8e Arr. - [GPS]-> 4.4070, 18.5465: /"
        props:
          jurisdiction: Central African Republic
          incorporationDate: 2018-11
          address: Galabadja  Bangui, Commune de Bangui - Galabadja, 8e Arr. - [GPS]-> 4.4070, 18.5465
      - match: "NIF, numéro d’identification fiscale - Lieu d’enregistrement: Bangui (République centrafricaine) - Date d’enregistrement: 24.10.2017: M 354838 D 0001"
        props:
          jurisdiction: Central African Republic
          incorporationDate: 2017-10-24
          registrationNumber: M 354838 D 0001
      - match: "Lieu d’enregistrement: Téhéran, Iran - Type d’entité: institut associé aux forces de l’ordre de la République islamique d’Iran: /"
        props:
          jurisdiction: Iran
          legalForm: institut associé aux forces de l’ordre de la République islamique d’Iran
      - match: "Date d’enregistrement: 28.3.2019: CA/BG2019B519"
        props:
          incorporationDate: 2019-03-28
          registrationNumber: CA/BG2019B519
      - match: "Lieu d’enregistrement: Bangui (République centrafricaine)  - Principal établissement: République centrafricaine: /"
        props:
          jurisdiction: Central African Republic
          address: Bangui
      - match: "Type d’entité: société à responsabilité limitée. Lieu d’enregistrement: Moscou, Fédération de Russie. Date d’enregistrement: 15.11.2018. Principal établissement: Fédération de Russie: Numéro d’enregistrement: 1187746941106"
        props:
          legalForm: société à responsabilité limitée
          jurisdiction: Russia
          incorporationDate: 2018-11-15
          ogrnCode: 1187746941106
      - match: "Type d’entité: société privée. Lieu d’enregistrement: district fédéral central de la Fédération de Russie. Date d’enregistrement: 29.12.1999 Principal établissement: Fédération de Russie: Numéro d’enregistrement: 1025002882850"
        props:
          legalForm: société privée
          jurisdiction: Russia
          incorporationDate: 1999-12-29
          ogrnCode: 1025002882850
      - match: "Type d'entité: organisme public de la Fédération de Russie - Date d'enregistrement: 6.9.2013 - Lieu d'enregistrement: Moscou, Fédération de Russie - Principal établissement: Russie: Numéro d'enregistrement: 1137799016695"
        props:
          legalForm: organisme public de la Fédération de Russie
          jurisdiction: Russia
          incorporationDate: 2013-09-06
          ogrnCode: 1137799016695
      - match: "Lieu d’enregistrement: Fédération de Russie (Proezd-12 Maryina Roshcha, d. 9, str. 1, Moscou) . Date d’enregistrement: 21.6.2012. Principaux établissements: Ukraine, Fédération de Russie: No d’identification fiscale: 7717727466"
        props:
          address: Proezd-12 Maryina Roshcha, d. 9, str. 1, Moscou
          jurisdiction: Russia
          incorporationDate: 2012-06-21
          innCode: 7717727466
      - match: "Type d’entité: société par actions. Lieu d’enregistrement: 127287, st. Khutorskaya 2nd, 38A, Moscou, Fédération de Russie. Date d’enregistrement: 28.11.2002. Principal établissement: Fédération de Russie: Numéro d’enregistrement: 1027739642281"
        props:
          legalForm: société par actions
          address: 127287, st. Khutorskaya 2nd, 38A, Moscou, Fédération de Russie
          jurisdiction: Russia
          incorporationDate: 2002-11-28
          ogrnCode: 1027739642281
      - match: "Type d’entité: société publique par actions. Lieu d’enregistrement: 107078, Moscou, Masha Poryvaeva str., 34, Fédération de Russie. Date d’enregistrement: 2.3.1993. Principal établissement: Fédération de Russie: Numéro d’enregistrement: OGRN: 1027739460737"
        props:
          legalForm: société publique par actions
          address: 107078, Moscou, Masha Poryvaeva str., 34, Fédération de Russie
          jurisdiction: Russia
          incorporationDate: 1993-03-02
          ogrnCode: 1027739460737
      - match: "INN: 7730060164"
        props:
          innCode: 7730060164
      - match: "INN 7730239877,"
        props:
          innCode: 7730239877
      - match: KPP 773001001,
        schema: Company
        props:
          kppCode: 773001001
      - match:
          "Type d’entité: société à responsabilité limitée. Lieu d’enregistrement:
          Nizhny Novgorod, Fédération de Russie. Date d’enregistrement: 18.11.2004. Principal
          établissement: Fédération de Russie: Numéro d’enregistrement: 1045207058687"
        props:
          legalForm: société à responsabilité limitée
          jurisdiction: RU
          incorporationDate: 2004-11-18
          ogrnCode: 1045207058687
      - match:
          "Lieu d'enregistrement: Mourmansk, Fédération de Russie (région de Mourmansk,
          ville de Mourmansk, ter. Mourmansk-17, 1). Date d'enregistrement: 6.12.2002.
          Principal établissement: Fédération de Russie: No d'identification fiscale: 5192110268"
        props:
          jurisdiction: RU
          address: région de Mourmansk, ville de Mourmansk, ter. Mourmansk-17, 1
          incorporationDate: 2002-12-06
          innCode: 5192110268
      - match:
          "Lieu d’enregistrement: Fédération de Russie (194021, Saint-Pétersbourg,
          ul. Karbysheva, 15). Date d’enregistrement: 27.2.2009. Principal établissement:
          Fédération de Russie.: No d’identification fiscale: 7802463197"
        props:
          jurisdiction: RU
          address: 194021, Saint-Pétersbourg, ul. Karbysheva, 15
          incorporationDate: 2009-02-27
          innCode: 7802463197
      - match:
          "Type d’entité: société anonyme publique. Lieu d’enregistrement: Ekaterinburg,
          Fédération de Russie. Date d’enregistrement: 5.4.2010 Principal établissement:Fédération
          de Russie: Numéro d’enregistrement: 1107746256727"
        props:
          legalForm: société anonyme publique
          jurisdiction: RU
          incorporationDate: 2010-04-05
          ogrnCode: 1107746256727
      - match:
          "Type d’entité: fonds de la Fédération de Russie. Date d’enregistrement:
          1.10.2010. Lieu d’enregistrement: Moscou, Fédération de Russie - Principal établissement:
          Russie: Numéro d’enregistrement: 1037739085636"
        props:
          legalForm: fonds de la Fédération de Russie
          jurisdiction: RU
          incorporationDate: 2010-10-01
          ogrnCode: 1037739085636
      - match:
          "Type d’entité: société anonyme publique. Lieu d’enregistrement: Fédération
          de Russie. Date d’enregistrement: 12.8.2002. Principal établissement: Fédération
          de Russie: Numéro d’enregistrement: 1027700118984"
        props:
          legalForm: société anonyme publique
          jurisdiction: RU
          incorporationDate: 2002-08-12
          ogrnCode: 1027700118984
      - match: "No d’identification fiscale: 7710168360"
        props:
          innCode: 7710168360
      - match:
          "Type d’entité: société par actions. Lieu d’enregistrement: Fédération de
          Russie. Date d’enregistrement: 9.2.2012. Principal établissement: Fédération de
          Russie: Numéro d’enregistrement: 1127847076202"
        props:
          legalForm: société par actions
          jurisdiction: RU
          incorporationDate: 2012-02-09
          ogrnCode: 1127847076202
      - match: OKPO 20239393
        props:
          okpoCode: 20239393
      - match:
          "Lieu d’enregistrement: Ukraine (60 st. Shchorsa, 283048 Donetsk). Date d’enregistrement:
          9.10.2014. Principaux établissements: Ukraine, Fédération de Russie: No d’identification
          fiscale: 9303011960"
        props:
          address: 60 st. Shchorsa, 283048 Donetsk
          jurisdiction: UA
          incorporationDate: 2014-10-09
          taxNumber: 9303011960
      - match:
          "Lieu d'enregistrement: Fédération de Russie (141983, région de Moscou,
          Dubna, Zhukovsky Str. 2, building 1). Date d'enregistrement:26.2.2004. Principal
          établissement: Fédération de Russie.: No d'identification fiscale: 5010030050"
        props:
          address: 141983, région de Moscou, Dubna, Zhukovsky Str. 2, building 1
          jurisdiction: RU
          incorporationDate: 2004-02-26
          innCode: 5010030050
      - match: "OKOPF: 12247 – Sociétés par actions ouvertes OKTMO: 61701000001"
        note: true
        props:
          legalForm: Sociétés par actions ouvertes
          registrationNumber: 61701000001
      - match:
          "Type d’entité: société par actions. Lieu d’enregistrement: 27 Kalanchevskaya
          str. Moscou, 107078, Fédération de Russie. Date d’enregistrement: 26.7.2022.  Principal
          établissement: Fédération de Russie: Numéro d’enregistrement: 1027700067328"
        props:
          legalForm: société par actions
          address: 27 Kalanchevskaya str. Moscou, 107078, Fédération de Russie
          jurisdiction: RU
          incorporationDate: 2022-07-26
          ogrnCode: 1027700067328
      - match: "FSFR: 04700-A"
        props:
          registrationNumber: "FSFR: 04700-A"
      - match:
          "Lieu d’enregistrement: Professora Popova st., 38, 197376 Saint-Pétersbourg,
          Fédération de Russie. Date d’enregistrement: 28.10.2002 Principal établissement:
          Fédération de Russie: No d’identification fiscale: 9728042468"
        props:
          legalForm: société par actions
          address: Professora Popova st., 38, 197376 Saint-Pétersbourg, Fédération de Russie
          jurisdiction: RU
          incorporationDate: 2002-10-28
          innCode: 9728042468
      - match:
          "Lieu d’enregistrement: Fédération de Russie (105275, Moscou, sh. Entuziastov,
          29).  Date d’enregistrement: 6.2.2006. Principal établissement: Fédération de
          Russie: No d’identification fiscale: 7720544208"
        props:
          address: 105275, Moscou, sh. Entuziastov, 29
          jurisdiction: RU
          incorporationDate: 2006-02-06
          innCode: 7720544208
      - match:
          "Lieu d’enregistrement: Moscou, Fédération de Russie. Date d’enregistrement:.
          3.8.2016. Principal établissement: Fédération de Russie: No d’identification fiscale:
          7706440687"
        props:
          jurisdiction: RU
          incorporationDate: 2016-08-03
          innCode: 7706440687
      - match: INN 7712040285
        props:
          innCode: 7712040285
      - match: KPP 774301001
        schema: Company
        props:
          kppCode: 774301001
      - match:
          "Lieu d’enregistrement: Zelenodolsk, République du Tatarstan, Fédération
          de Russie (422540, République du Tatarstan, r-n Zelenodolskii, Zelenodolsk, ul.
          Lenina, 41A). Date d’enregistrement: 27.5.2008. Principal établissement:Fédération
          de Russie: No d’identification fiscale: 1648024290"
        props:
          address: 422540, République du Tatarstan, r-n Zelenodolskii, Zelenodolsk, ul. Lenina, 41A
          jurisdiction: RU
          incorporationDate: 2008-05-27
          innCode: 1648024290
      - match:
          "Lieu d’enregistrement: Fédération de Russie (248600, Kaluga, Voskresenskiy
          per, 28). Date d’enregistrement: 10.7.2002. Principal établissement: Fédération
          de Russie: No d’identification fiscale: 4026005699"
        props:
          address: 248600, Kaluga, Voskresenskiy per, 28
          jurisdiction: RU
          incorporationDate: 2002-07-10
          innCode: 4026005699
      - match:
          "Lieu d’enregistrement: Moscou, Fédération de Russie (125373, Moscou, Pokhodniy
          Proezd, Domovladenie 3, str. 2). Date d’enregistrement: 17.12.2008.  Principal
          établissement: Fédération de Russie: No d’identification fiscale: 7723691017"
        props:
          address: 125373, Moscou, Pokhodniy Proezd, Domovladenie 3, str. 2
          jurisdiction: RU
          incorporationDate: 2008-12-17
          innCode: 7723691017
      - match:
          "Type d’entité: société par actions. Lieu d’enregistrement: Moscou, Fédération
          de Russie. Date d’enregistrement: 17.11.2017. Principal établissement: Fédération
          de Russie: Numéro d’enregistrement: 5177746220361"
        props:
          legalForm: société par actions
          jurisdiction: RU
          incorporationDate: 2017-11-17
          ogrnCode: 5177746220361
      - match:
          "Ryazanskaya area, citya oblastnogo znacheniya Ryazanskoj area, Riazan, Oktyabrski:
          OKATO: 61401375"
        note: true
      - match:
          "Lieu d’enregistrement: Fédération de Russie (183032, oblast de Mourmansk,
          Mourmansk, Zavodskaya Ulitsa, dom 7). Date d’enregistrement: 24.7.2009. Principal
          établissement: Fédération de Russie: No d’identification fiscale: 5110002377"
        props:
          address: 183032, oblast de Mourmansk, Mourmansk, Zavodskaya Ulitsa, dom 7
          jurisdiction: RU
          incorporationDate: 2009-07-14
          innCode: 5110002377
      - match: "Lieu d’enregistrement: Naypyitaw, Myanmar/Birmanie: /"
        props:
          jurisdiction: Myanmar
      - match: "Numéro fiscal: 7703602065"
        props:
          taxNumber: 7703602065
      - match: "Numéro d’identification fiscale: 366127502"
        props:
          taxNumber: 366127502
      - match: NIF/INN 1651049488
        props:
          innCode: 1651049488
      - match: "Numéro fiscal: 9108124167"
        props:
          taxNumber: 9108124167
      - match: "Numéro d’identification fiscale: 7731559044"
        props:
          taxNumber: 7731559044
      - match: "Numéro fiscal: 7705843041"
        props:
          taxNumber: 7705843041
      - match: "Numéro fiscal: 7710277994"
        props:
          taxNumber: 7710277994
      - match: NIF/INN 1651000027
        props:
          innCode: 1651000027
      - match: "Numéro fiscal: 1648013442"
        props:
          taxNumber: 1648013442
      - match: NIF/INN 1651024807
        props:
          innCode: 1651024807
      - match:
          "Lieu d'enregistrement: Fédération de Russie (197046, Saint-Pétersbourg,
          ul. Malaia Posadskaia, 30). Date d'enregistrement: 26.2.2009. Principal établissement:
          Fédération de Russie: No d'identification fiscale: 7813438763"
        props:
          jurisdiction: Russia
          address: 197046, Saint-Pétersbourg, ul. Malaia Posadskaia, 30
          incorporationDate: 2009-02-26
          innCode: 7813438763
      - match: "Numéro d’enregistrement national: 1024500521682"
        props:
          registrationNumber: 1024500521682
      - match: "Numéro d’enregistrement national: 1097746068012"
        props:
          registrationNumber: 1097746068012
      - match: "Numéro d’enregistrement national: 1085543060734"
        props:
          registrationNumber: 1085543060734
      - match:
          "Lieu d’enregistrement: 423580, Nizhnekamsk, zone industrielle, République
          du Tatarstan, Russie - Date d’enregistrement: 15.1.2007: Numéro d’enregistrement:
          SRN/OGRN 1071651000035"
        props:
          jurisdiction: RU
          address: 423580, Nizhnekamsk, zone industrielle, République du Tatarstan, Russie
          incorporationDate: 2007-01-15
          ogrnCode: 1071651000035
      - match: "Numéro d’identification fiscale: 7731644035"
        props:
          taxNumber: 7731644035
      - match: "Numéro d’enregistrement: 1117746521452"
        props:
          registrationNumber: 1117746521452
      - match: "INN: 7831000122"
        props:
          innCode: 7831000122
      - match: "Numéro d’enregistrement national: 1086623002190"
        props:
          registrationNumber: 1086623002190
      - match: KPP 165101001
        schema: Company
        props:
          kppCode: 165101001
      - match: "Numéro fiscal: 7718852163"
        props:
          taxNumber: 7718852163
      - match: "Numéro d’identification fiscale: 3900000111"
        props:
          taxNumber: 3900000111
      - match: "Numéro d’enregistrement national: 1053600445337"
        props:
          registrationNumber: 1053600445337
      - match: "Numéro d’enregistrement national: 1111832003018"
        props:
          registrationNumber: 1111832003018
      - match:
          "Entités associées:  Tatneft-Neftekhim;  Nizhnekamskshina;  Nizhnekamsk All-Steel
          Tyre Plant"
        associates:
          - Tatneft-Neftekhim
          - Nizhnekamskshina
          - Nizhnekamsk All-Steel Tyre Plant
      - match:
          "Entités associées:  Trading House KAMA  Management Company Tatneft-Neftekhim  Nizhnekamsk
          All-Steel Tyre Plant"
        associates:
          - Trading House KAMA
          - Management Company Tatneft-Neftekhim
          - Nizhnekamsk All-Steel Tyre Plant
      - match: "Entités associées: Trading House KAMA  Management Company Tatneft-Neftekhim  Nizhnekamskshina"
        associates:
          - Trading House KAMA
          - Management Company Tatneft-Neftekhim
          - Nizhnekamskshina
      - match: "Numéro d’enregistrement national: 1067746915191"
        props:
          registrationNumber: 1067746915191
      - match: "Numéro fiscal: 7838395215"
        props:
          taxNumber: 7838395215
      - match: "Numéro d’enregistrement national: 1023901861213"
        props:
          registrationNumber: 1023901861213
      - match: "Numéro fiscal: 5099000013"
        props:
          taxNumber: 5099000013
      - match: "Date d’enregistrement: 18.12.2022: Numéro d’enregistrement: SRN/OGRN 1021602510533"
        props:
          incorporationDate: 2022-12-18
          ogrnCode: 1021602510533
      - match:
          "Date d'enregistrement:  01.09.2014 - Numéro d'enregistrement: 1144400000425
          - Numéro d'identification fiscale: 4401116480 - Entité associée: gouvernement
          de la Fédération de Russie: Société anonyme publique “Sovcombank”"
        props:
          incorporationDate: 2014-09-01
          ogrnCode: 1144400000425
          taxNumber: 4401116480
          notes: "Entité associée: gouvernement de la Fédération de Russie: Société anonyme publique “Sovcombank”'"
      - match: "Numéro d’enregistrement national: 1035003364021"
        props:
          registrationNumber: 1035003364021
      - match: "Numéro d’enregistrement national: 1031644204514"
        props:
          registrationNumber: 1031644204514
      - match: "Numéro d’enregistrement national: 1112373000596"
        props:
          registrationNumber: 1112373000596
      - match: "Numéro d’enregistrement national: 1117746260477"
        props:
          registrationNumber: 1117746260477
      - match: "Numéro fiscal: 6623029538"
        props:
          taxNumber: 6623029538
      - match: "Numéro d’enregistrement national: 1087746656711"
        props:
          registrationNumber: 1087746656711
      - match: "Numéro fiscal: 2373000582"
        props:
          taxNumber: 2373000582
      - match: "Numéro d’enregistrement national: 1107746081717"
        props:
          registrationNumber: 1107746081717
      - match: "NIF: 7736035485"
        props:
          taxNumber: 7736035485
      - match: "Numéro fiscal: 1832090230"
        props:
          taxNumber: 1832090230
      - match: OGRN:1027739019142
        props:
          ogrnCode: 1027739019142
      - match: "Numéro de licence : 328"
        note: true
      - match: "Numéro fiscal: 5243001767"
        props:
          taxNumber: 5243001767
      - match: "Numéro fiscal: 5505204171"
        props:
          taxNumber: 5505204171
      - match: "Numéro fiscal: 7704721192"
        props:
          taxNumber: 7704721192
      - match: "Numéro d’enregistrement national: 1199112021140"
        props:
          registrationNumber: 1199112021140
      - match: "Numéro d’enregistrement national: 1077746003334"
        props:
          registrationNumber: 1077746003334
      - match:
          "Lieu d’enregistrement: Comté de Varamin, province de Téhéran, Iran - Date
          d’enregistrement: 2010: /"
        props:
          jurisdiction: Iran
          address: Comté de Varamin, province de Téhéran, Iran
          incorporationDate: 2010
      - match: "OGRN: 1027739820921"
        props:
          ogrnCode: 1027739820921
      - match: "Numéro d’identification fiscale: 7743813961"
        props:
          taxNumber: 7743813961
      - match: "Numéro d’enregistrement national: 1079847085966"
        props:
          registrationNumber: 1079847085966
      - match: "OGRN: 1027800000084"
        props:
          ogrnCode: 1027800000084
      - match: "INN: 7744000912"
        props:
          innCode: 7744000912
      - match: "Numéro fiscal: 4501008142"
        props:
          taxNumber: 4501008142
      - match: "Numéro d'enregistrement - Date d'enregistrement: 1992 - Société par actions ouverte: 300042199"
        props:
          legalForm: Société par actions ouverte
          incorporationDate: 1992
          registrationNumber: 300042199
      - match: "Lieu d’enregistrement : Saint-Pétersbourg, Fédération de Russie - Date d’enregistrement: 11.5.2014: /"
        props:
          jurisdiction: ru
          incorporationDate: 2014-05-11
      - match: "Numéro d’enregistrement  - Type d’entité: société à responsabilité limitée  - Lieu d’enregistrement: Damas-Campagne  - Date d’enregistrement: 10.10.2018  - Principal établissement: Damas-Campagne, Syrie.: 2906"
        props:
          legalForm: société à responsabilité limitée
          jurisdiction: sy
          incorporationDate: 2018-10-10
          address: Damas-Campagne, Syrie
          registrationNumber: 2906
      - match: "Type d'entité: branche de l'organisation Basij du Corps des gardiens de la révolution islamique (IRGC) - Lieu d'enregistrement: Iran - Date d'enregistrement: novembre 1989: /"
        props:
          jurisdiction: ir
          incorporationDate: 1989
          notes: "branche de l'organisation Basij du Corps des gardiens de la révolution islamique (IRGC)"
      - match: "Type d'entité: fondation - Lieu d'enregistrement: Iran - Date d'enregistrement: 1989: /"
        props:
          jurisdiction: ir
          incorporationDate: 1989
          notes: fondation
      - match: "déclarée à la sous-préfecture de Sarcelles le 9 juillet 2004 sous le numéro W952006863"
        props:
          registrationNumber: W952006863
          incorporationDate: 2004-07-09
      - match:
          "Type d’entité: Filiale de l’entreprise unitaire de l’État fédéral - Lieu
          d’enregistrement: Fédération de Russie - Date d’enregistrement: 15.11.2002 - Principal
          établissement: Fédération de Russie: Numéro d’enregistrement: 1027739552642"
        props:
          jurisdiction: ru
          legalForm: Filiale de l’entreprise unitaire de l’État fédéral
          incorporationDate: 2002-11-15
          registrationNumber: 1027739552642
      - match: INN 7751002460 KPP 775101001
        schema: Company
        props:
          innCode: 7751002460
          kppCode: 775101001
      - match:
          "Type d’entité: société par actions (S.A.) - Lieu d’enregistrement: Russie
          - Date d’enregistrement: 29.6.1994: Numéro d’enregistrement: 7724032017 (ou numéro
          d’enregistrement national: 1027700450975)"
        props:
          jurisdiction: ru
          legalForm: société par actions (S.A.)
          incorporationDate: 1994-06-29
          innCode: 7724032017
          ogrnCode: 1027700450975
      - match:
          "Type d’entité: organisation non gouvernementale - Lieu d’enregistrement:
          Moscou, Russie - Date d’enregistrement: 21.11.2011 - Principal établissement:
          Russie, Moscou - Entités associées: Agence fédérale Rossotrudnichestvo: Numéro
          d’enregistrement: 1117799023330"
        associates:
          - Agence fédérale Rossotrudnichestvo
        props:
          jurisdiction: ru
          legalForm: organisation non gouvernementale
          incorporationDate: 2011-11-21
          address: Moscou, Russie
          registrationNumber: 1117799023330
      - match:
          "Type d’entité: bien fédéral - Lieu d’enregistrement: 412310, région de Saratov,
          Balashov, Ul. Titova, D.40 - Date d’enregistrement: 19.5.2009 - Principal établissement:
          Fédération de Russie: TIN ‒ 5027030107"
        props:
          jurisdiction: ru
          legalForm: bien fédéral
          incorporationDate: 2009-05-19
          address: "412310, région de Saratov, Balashov, Ul. Titova, D.40"
          innCode: 5027030107
      - match:
          "Lieu d’enregistrement: Fédération de Russie (425350, Republic of Mari El,
          ville de Kozmodemyansk, str. Gagarina, 10) - Date d’enregistrement: 12.7.1996
          - Principal établissement: Fédération de Russie: 1217000287 (numéro d’identification
          fiscale)"
        props:
          jurisdiction: ru
          address: "425350, Republic of Mari El, ville de Kozmodemyansk, str. Gagarina, 10"
          incorporationDate: 1996-07-12
          innCode: 1217000287
      - match: "INN (NIF): 3334017070 KPP: 333401001"
        schema: Company
        props:
          innCode: 3334017070
          kppCode: 333401001
      - match:
          "Type d'entité: société à responsabilité limitée (LLC) - Lieu d'enregistrement:
          Moscou, Fédération de Russie - Date d'enregistrement: 28.4.2015 - Principal établissement:
          Russie, Ukraine: Numéro d'enregistrement: 1157700005759"
        props:
          jurisdiction:
            - ru
            - ua
          legalForm: société à responsabilité limitée (LLC)
          incorporationDate: 2015-04-28
          registrationNumber: 1157700005759
      - match:
          "Lieu d’enregistrement: Fédération de Russie (197022, Saint-Pétersbourg,
          ul. Akademika Pavlova, 14) - Date d’enregistrement: 26.1.2011 - Principal établissement:
          Fédération de Russie: 7813491943 (numéro d’identification fiscale)"
        props:
          jurisdiction: ru
          address: "197022, Saint-Pétersbourg, ul. Akademika Pavlova, 14"
          incorporationDate: 2011-01-26
          innCode: 7813491943
      - match: "Autres informations: Directeur général: Kirill Igorevich Ilyin"
        note: true
      - match:
          "Type d'entité: société anonyme publique - Lieu d'enregistrement: Fédération
          de Russie - Date d'enregistrement: 25.7.1996 - Principal établissement: Fédération
          de Russie: Numéro d'enregistrement: 1025901509798"
        props:
          jurisdiction: ru
          legalForm: société anonyme publique
          incorporationDate: 1996-07-25
          registrationNumber: 1025901509798
      - match:
          "Date d'enregistrement: 27.12.2022 - Type d'entité: société par actions
          - Lieu d'enregistrement: Saint-Pétersbourg, Fédération de Russie - Principal
          établissement: Russie - Personnes associées: Yevgeniy Viktorovich Prigozhin  -
          Entités associées: Wagner Group: Numéro d'enregistrement: 1227800167242"
        associates:
          - Yevgeniy Viktorovich Prigozhin
          - Wagner Group
        props:
          jurisdiction: ru
          legalForm: société par actions
          incorporationDate: 2022-12-27
          address: Saint-Pétersbourg, Fédération de Russie
          registrationNumber: 1227800167242
      - match:
          "Lieu d’enregistrement: Saint-Pétersbourg, Fédération de Russie - Date d’enregistrement:
          3.7.2013: INN 7802830545 BIN 1137847251740 PPC 780101001 OKPO 27492853"
        props:
          jurisdiction: ru
          address: Saint-Pétersbourg, Fédération de Russie
          incorporationDate: 2013-07-03
          innCode: 7802830545
          registrationNumber: 1137847251740
          # ppcCode: 780101001
          okpoCode: 27492853
      - match:
          "Lieu d’enregistrement: Fédération de Russie (305502, région de Koursk, pos.
          Marshal Zhukov, military unit 32406) - Date d’enregistrement: 26.11.2009 - Principal
          établissement: Fédération de Russie: 4611010810 (numéro d’identification fiscale)"
        props:
          jurisdiction: ru
          address: "305502, région de Koursk, pos. Marshal Zhukov, military unit 32406"
          incorporationDate: 2009-11-26
          innCode: 4611010810
      - match:
          "Lieu d’enregistrement: Fédération de Russie (606083, région de Nizhny Novgorod,
          district de Volodarsky, Mulino) - Date d’enregistrement: 14.12.2009 - Principal
          établissement: Fédération de Russie: 3666162144 (numéro d’identification fiscale)"
        props:
          jurisdiction: ru
          address: "606083, région de Nizhny Novgorod, district de Volodarsky, Mulino"
          incorporationDate: 2009-12-14
          innCode: 3666162144
      - match:
          "Type d’entité: Société par actions ouverte/OAO - Lieu d’enregistrement:
          129164, Moscou, Prospekt Mira, 126 / 129164, г. Москва, пр-кт Мира, д. 126 - Date
          d’enregistrement: 8.6.2009 - Principal établissement: Moscou, Russie - Personnes
          associées: Aleksei Viktorovich Pimanov - Autres informations: Communications;
          organisation enregistrée auprès de l’autorité russe de régulation des médias:
          Numéro d’enregistrement: ИНН 7717653542 КПП 771701001"
        schema: Company
        associates:
          - Aleksei Viktorovich Pimanov
        props:
          jurisdiction: ru
          legalForm: Société par actions ouverte/OAO
          incorporationDate: 2009-06-08
          address: "129164, Moscou, Prospekt Mira, 126 / 129164, г. Москва, пр-кт Мира, д. 126"
          notes: "Communications; organisation enregistrée auprès de l’autorité russe de régulation des médias"
          innCode: 7717653542
          kppCode: 771701001
      - match:
          "Type d’entité: société à responsabilité limitée (SARL) - Lieu d’enregistrement:
          Russie - Date d’enregistrement: 24.12.2010 - Entité associée: société par actions
          Kalashnikov Concern: Numéro d’enregistrement: 1841015504"
        props:
          jurisdiction: ru
          legalForm: société à responsabilité limitée (SARL)
          incorporationDate: 2010-12-24
          notes: "Entité associée: société par actions Kalashnikov Concern"
          registrationNumber: 1841015504
      - match:
          "Lieu d’enregistrement: Fédération de Russie (606002, région de Nizhny Novgorod,
          Dzerzhinsk city, Sverdlov avenue, 4) - Date d’enregistrement: 11.12.1991 - Principal
          établissement: Fédération de Russie: 5249002485 (numéro d’identification fiscale)"
        props:
          jurisdiction: ru
          address: "606002, région de Nizhny Novgorod, Dzerzhinsk city, Sverdlov avenue, 4"
          incorporationDate: 1991-12-11
          innCode: 5249002485
      - match:
          "Type d’entité: société à responsabilité limitée (LLC) - Lieu d’enregistrement:
          Géorgie - Date d’enregistrement: 15.5.2015 - Principal établissement: Russie,
          Géorgie, Ukraine: Numéro d’enregistrement: 1159800030409"
        props:
          jurisdiction:
            - ge
            - ru
            - ua
          legalForm: société à responsabilité limitée (LLC)
          incorporationDate: 2015-05-15
          registrationNumber: 1159800030409
      - match:
          "Lieu d’enregistrement: Fédération de Russie (107023, Moscou, ul. Elektrozavodskaia,
          24 str. 1.) - Date d’enregistrement: 22.11.2007 - Principal établissement: Fédération
          de Russie: 7718676447 (numéro d’identification fiscale)"
        props:
          jurisdiction: ru
          address: "107023, Moscou, ul. Elektrozavodskaia, 24 str. 1."
          incorporationDate: 2007-11-22
          innCode: 7718676447
      - match:
          "Lieu d'enregistrement: Fédération de Russie (197110, Saint-Pétersbourg,
          ul. Pionerskaia, 44) - Date d'enregistrement: 28.9.2008 - Principal établissement:
          Fédération de Russie: 7813426574 (numéro d'identification fiscale)"
        props:
          jurisdiction: ru
          address: "197110, Saint-Pétersbourg, ul. Pionerskaia, 44"
          incorporationDate: 2008-09-28
          innCode: 7813426574
      - match:
          "Type d’entité: société par actions non publique -Lieu d’enregistrement:
          Fédération de Russie - Date d’enregistrement: 23.8.2002 - Principal établissement:
          Fédération de Russie: Numéro d’enregistrement: NIF – 7805060220 INN – 7805060220"
        props:
          jurisdiction: ru
          legalForm: société par actions non publique
          incorporationDate: 2002-08-23
          registrationNumber: 7805060220
          innCode: 7805060220
      - match:
          "Lieu d’enregistrement: Fédération de Russie (105094, Moscou, ul. Golianovskaia,
          7A str. 1) - Date d’enregistrement: 2.4.1992 - Principal établissement: Fédération
          de Russie: 7701024429 (numéro d’identification fiscale)"
        props:
          jurisdiction: ru
          address: "105094, Moscou, ul. Golianovskaia, 7A str. 1"
          incorporationDate: 1992-04-02
          innCode: 7701024429
      - match:
          "Type d’entité: Entité privée - Lieu d’enregistrement: Fédération de Russie
          - Date d’enregistrement: 9.7.2022 - - Principal établissement: Fédération de Russie
          - Autres informations: INN: 7714077682 PPC: 771401001: Numéro d’enregistrement:
          1027700010579"
        props:
          jurisdiction: ru
          legalForm: Entité privée
          incorporationDate: 2022-07-09
          innCode: 7714077682
          registrationNumber: 1027700010579
      - match:
          "Lieu d’enregistrement: Fédération de Russie (416506, région d’Astrakhan,
          district d’Akhtubinsky, Akhtubinsk, st. Sukhoi P.O., Building 12a) - Date d’enregistrement:
          10.10.2010 - Principal établissement: Fédération de Russie - Entités associées:
          Tactical Missile Corporation, société mère (NIF: 503210805145): 3001041615 (numéro
          d’identification fiscale)"
        associates:
          - Tactical Missile Corporation
        props:
          jurisdiction: ru
          address: "416506, région d’Astrakhan, district d’Akhtubinsky, Akhtubinsk, st. Sukhoi P.O., Building 12a"
          incorporationDate: 2010-10-10
          innCode: 3001041615
      - match:
          'Entités associées: Ancienne société mère: entreprise unitaire de l’État
          fédéral "Scientific and Production Center of Automation and Instrumentation named
          after academician N.A. Pilyugin" (JSC "NPCAP": Autres informations: TIN 7728171283'
        associates:
          - Scientific and Production Center of Automation and Instrumentation named after academician N.A. Pilyugin
        props:
          innCode: 7728171283
      - match:
          "Lieu d’enregistrement: Fédération de Russie (107241, Moscou, sh. Shchelkovskoe,
          23A, pomeshch. V kom. 33.) - Date d’enregistrement: 27.9.2017 - Principal établissement:
          Fédération de Russie: 9718077239 (numéro d’identification fiscale)"
        props:
          jurisdiction: ru
          address: "107241, Moscou, sh. Shchelkovskoe, 23A, pomeshch. V kom. 33."
          incorporationDate: 2017-09-27
          innCode: 9718077239
      - match: "Personnes ou entités associées: Sergei Shoigu"
        associates:
          - Sergei Shoigu
      - match: INN 5907001774 KPP 590701001 OKPO 07504034
        schema: Company
        props:
          innCode: 5907001774
          kppCode: 590701001
          okpoCode: 07504034
      - match:
          "Lieu d’enregistrement: Fédération de Russie (119121, Moscou, per. Truzhenikov
          1-i, 16 str.17) - Date d’enregistrement: 27.4.1999 - Principal établissement:
          Fédération de Russie: 7704199755 (numéro d’identification fiscale)"
        props:
          jurisdiction: ru
          address: "119121, Moscou, per. Truzhenikov 1-i, 16 str.17"
          incorporationDate: 1999-04-27
          innCode: 7704199755
      - match:
          "Lieu d’enregistrement: Fédération de Russie (région de Rostov, Rostov-sur-le-Don,
          st. Krasnoarmeiskaya, 9) - Date d’enregistrement: 1.2.2010 - Principal établissement:
          Fédération de Russie: 6164295259 (numéro d’identification fiscale)"
        props:
          jurisdiction: ru
          address: "région de Rostov, Rostov-sur-le-Don, st. Krasnoarmeiskaya, 9"
          incorporationDate: 2010-02-01
          innCode: 6164295259
      - match:
          "Lieu d’enregistrement: Fédération de Russie (105318, Moscou, ul. Ibragimova,
          31) -  Date d’enregistrement: 3.6.2010 - Principal établissement: Fédération de
          Russie: 7719751930 (numéro d’identification fiscale)"
        props:
          jurisdiction: ru
          address: "105318, Moscou, ul. Ibragimova, 31"
          incorporationDate: 2010-06-03
          innCode: 7719751930
      - match:
          "Lieu d’enregistrement: Fédération de Russie (27521, Moscou, ul. Oktiabrskaia,
          72.) - Date d’enregistrement: 29.5.2020 - Principal établissement: Fédération
          de Russie: 9715384055 (numéro d’identification fiscale)"
        props:
          jurisdiction: ru
          address: "27521, Moscou, ul. Oktiabrskaia, 72."
          incorporationDate: 2020-05-29
          innCode: 9715384055
      - match: "Date d’enregistrement: 1947 - Principal établissement: Russie"
        props:
          incorporationDate: 1947
          jurisdiction: ru
      - match: "Lieu d'enregistrement: Fédération de Russie (193091, Saint Petersbourg, nab. Oktiabrskaia, 6,litera v, pomeshch. 8-n) - Date d'enregistrement: 25.8.2015 - Principal établissement: Fédération de Russie: 7811227439 (numéro d'identification fiscale)"
        props:
          jurisdiction: ru
          address: "193091, Saint Petersbourg, nab. Oktiabrskaia, 6,litera v, pomeshch. 8-n"
          incorporationDate: 2015-08-25
          innCode: 7811227439
      - match: "Type d'entité: société par actions - Lieu d'enregistrement: Fédération de Russie - Date d'enregistrement: 10.3.2015: Numéro d'enregistrement: 1157746176400"
        props:
          legalForm: "société par actions"
          jurisdiction: ru
          incorporationDate: 2015-03-10
          registrationNumber: 1157746176400
      - match: "Type d'entité: Propriété russe mixte avec une part de propriété fédérale - Lieu d'enregistrement: Fédération de Russie, 602205, région de Vladimir, Murom, 30 Let Pobedy St., 1a. - Date d'enregistrement: 1.7.2011 - Principal établissement: Fédération de Russie: Numéro d'enregistrement: 1113334001879"
        props:
          legalForm: "Propriété russe mixte avec une part de propriété fédérale"
          jurisdiction: ru
          address: "602205, région de Vladimir, Murom, 30 Let Pobedy St., 1a"
          incorporationDate: 2011-07-01
          registrationNumber: 1113334001879
      - match: "Lieu d'enregistrement: Moscou, Fédération de Russie (125080, Moscou, sh. Volokolamskoe, 1 str. 1, et 5; pom VI; kom 30B - Date d'enregistrement: 22.8.2014 - Principal établissement: Fédération de Russie, Pays-Bas - Autres informations: Sergei Iurevich Zubkov (directeur général): 7743937237 (numéro d'identification fiscale)"
        props:
          jurisdiction:
            - ru
            - nl
          address: "125080, Moscou, sh. Volokolamskoe, 1 str. 1, et 5; pom VI; kom 30B"
          incorporationDate: 2014-08-22
          notes: "Sergei Iurevich Zubkov (directeur général)"
          innCode: 7743937237
      - match: "Type d’entité: entreprise d’État - Lieu d’enregistrement: Myanmar/Birmanie - Lieu principal d’activité: Myanmar/Birmanie: /"
        props:
          legalForm: entreprise d’État
          jurisdiction: Myanmar
      - match: "No INN: 7707314029"
        props:
          innCode: 7707314029
      - match: "Entreprise de d’information et de technologies - Lieu d’enregistrement: Russie - Date d’enregistrement: créée en 2001 - Principal lieu d’activité: Russie: /"
        props:
          jurisdiction: ru
          legalForm: Entreprise de d’information et de technologies
          incorporationDate: 2001
      - match: "Type d’entité: Entreprise d’État - Lieu d’enregistrement: 73, rue Dzerzhinskogo, Minsk, 220116 - Date d’enregistrement: 21.7.1997 -  Principal établissement: Minsk, Biélorussie: 101272253"
        props:
          jurisdiction: by
          legalForm: Entreprise d’État
          address: "73, rue Dzerzhinskogo, Minsk, 220116"
          incorporationDate: 1997-07-21
          registrationNumber: 101272253
      - match: "Lieu d’enregistrement: 4, rue Uralskaya, Minsk 220037, République de Biélorussie - Date d’enregistrement: 1.3.1994 - Type d’entité: Entreprise d’État: Numéro d’enregistrement: 100211261(УНП)"
        props:
          jurisdiction: by
          address: "4, rue Uralskaya, Minsk 220037, République de Biélorussie"
          incorporationDate: 1994-03-01
          legalForm: Entreprise d’État
          registrationNumber: 100211261
      - match: "Type d'entité: société par actions ouverte - Lieu d'enregistrement: Zhlobin, région de Gomel, Biélorussie - Principal établissement: Zhlobin, région de Gomel, Biélorussie. Date d'enregistrement: 24.4.1991 en tant que “БЕЛОРУССКИЙ МЕТАЛЛУРГИЧЕСКИЙ ЗАВОД”,11.9.1996 en tant que “Государственное предприятие – Белорусский металлургический завод”, 1.12.1997 en tant que “Белорусский металлургический завод”, 3.11.1999 en tant que “Республиканское унитарное предприятие ‘Белорусский металлургический з: 400074854"
        props:
          jurisdiction: by
          legalForm: société par actions ouverte
          address: "Zhlobin, région de Gomel, Biélorussie"
          alias:
            - БЕЛОРУССКИЙ МЕТАЛЛУРГИЧЕСКИЙ ЗАВОД
            - Государственное предприятие – Белорусский металлургический завод
            - Белорусский металлургический завод
            - Республиканское унитарное предприятие ‘Белорусский металлургический з'
          incorporationDate: 1991-04-24
          registrationNumber: 400074854
      - match: "NIF  - Type d’entité: Organe de presse - Lieu d’enregistrement: Moscou - Date d’enregistrement: 2.6.2003 - Principal lieu d’activité: Moscou: 7727214569"
        props:
          jurisdiction: ru
          legalForm: Organe de presse
          incorporationDate: 2003-06-02
          innCode: 7727214569
      - match: "NIF - Type d’entité: Organisation autonome à but non lucratif  - Lieu d’enregistrement: Russie - Date d’enregistrement: 2019  - Principal lieu d’activité: Russie: 9709056472"
        props:
          jurisdiction: ru
          legalForm: Organisation autonome à but non lucratif
          incorporationDate: 2019
          innCode: 9709056472
      - match: "NIF - Type d’entité: “Conseils en matière d’activités commerciales et de gestion”  - Lieu d’enregistrement: Moscou -Date d’enregistrement: 3.11.2005  - Principal lieu d’activité: Moscou: 7727536630"
        props:
          jurisdiction: ru
          legalForm: “Conseils en matière d’activités commerciales et de gestion”
          incorporationDate: 2005-11-03
          innCode: 7727536630
      - match: "NIF - Type d'entité: Organisation autonome à but non lucratif - Lieu d'enregistrement: Russie - Date d'enregistrement: 2019 - Principal lieu d'activité: Russie: 7703438908"
        props:
          jurisdiction: ru
          legalForm: Organisation autonome à but non lucratif
          incorporationDate: 2019
          innCode: 7703438908
      - match: "Type d’entité: prison - Lieu d’enregistrement: Karaj, province d’Alborz, Iran: /"
        props:
          jurisdiction: ir
          legalForm: prison
          address: "Karaj, province d’Alborz, Iran"
      - match: "Type d'entité: société par actions. Lieu d'enregistrement: Fédération de Russie. Date d'enregistrement: 6.6.2003. Numéro d'enregistrement: 1031632202227. Principal établissement: Russie: uméro d'enregistrement: 1031632202227"
        props:
          jurisdiction: ru
          legalForm: société par actions
          incorporationDate: 2003-06-06
          registrationNumber: 1031632202227
      - match: "Numéro d’enregistrement: 10101373495"
        props:
          registrationNumber: 10101373495
      - match: "NIF 1644024517"
        props:
          idNumber: 1644024517
      - match: "CEI 165101001"
        props:
          idNumber: 165101001
      - match: "PSRN 1021601627090 le 25.11.2002"
        props:
          registrationNumber: 1021601627090
          incorporationDate: 2002-11-25
      - match: "OKPO 57243722"
        schema: Company
        props:
          okpoCode: 57243722
      - match: "N ° d'identification fiscale - En cours de liquidation - Liquidateur: Igor Staloverov: 7730018980"
        props:
          innCode: 7730018980
          status: En cours de liquidation
      - match: "Numéro d'enregistrement national: 1025201335730"
        props:
          registrationNumber: 1025201335730
      - match: "Type d'entité: société par actions"
        props:
          legalForm: société par actions
      - match: "Type d’entité: prison - Lieu d’enregistrement: Zahedan, Iran: /"
        props:
          jurisdiction: ir
          legalForm: prison
          address: "Zahedan, Iran"
      - match: "Lieu d'enregistrement: Dubaï, Émirats arabes unis (Unit OT 17-32, Level 17, Central Park Offices, Dubai International Financial Centre, Dubaï, 507065, Émirats arabes unis) . Date d'enregistrement: 2.8.2012. Principaux établissements: Émirats arabes unis, Fédérationde Russie, Union européenne: Numéro d'enregistrement: 1244"
        props:
          jurisdiction: ae
          country: ru
          address: "Unit OT 17-32, Level 17, Central Park Offices, Dubai International Financial Centre, Dubaï, 507065, Émirats arabes unis"
          incorporationDate: 2012-08-02
          registrationNumber: 1244
      - match: "Numéro d’enregistrement: 10590042155"
        props:
          registrationNumber: 10590042155
      - match: "Type d’entité: entité gouvernementale - Lieu d’enregistrement: Iran - Date d’enregistrement: 2012: /"
        props:
          jurisdiction: ir
          legalForm: entité gouvernementale
          incorporationDate: 2012
      - match: "Type d'entité: société à responsabilité limitée. Lieu d'enregistrement: rue Bolshaya Polyanka, 50/1 STR.1, 119180, Moscou, Russie. Date d'enregistrement: 21.2.2005. Numéro d'enregistrement: 1057746290469. Numéro d'identification du contribuable: 7706569306. Principal établissement: Moscou, Russie: Numéro d'enregistrement: 1057746290469"
        props:
          jurisdiction: ru
          legalForm: société à responsabilité limitée
          address: "rue Bolshaya Polyanka, 50/1 STR.1, 119180, Moscou, Russie"
          incorporationDate: 2005-02-21
          registrationNumber: 1057746290469
          innCode: 7706569306
      - match: "Type d'entité: société par actions. Date d'enregistrement: 26.9.2011. Lieu d’enregistrement: région de Nijni Novgorod, Fédération de Russie Principal lieu d’activité: Fédération de Russie: Date d'enregistrement: 26.9.2011"
        props:
          jurisdiction: ru
          legalForm: société par actions
          incorporationDate: 2011-09-26
      - match: "Type d’entité: prison - Lieu d’enregistrement: province du Kurdistan, nord-ouest de l’Iran: /"
        props:
          jurisdiction: ir
          legalForm: prison
          address: "province du Kurdistan, nord-ouest de l’Iran"
      - match: "Type d'entité: société par actions. Principal établissement: Russie: Société par actions"
        props:
          jurisdiction: ru
          legalForm: société par actions
      - match: "Numéro d'enregistrement national: 1027739000475"
        props:
          registrationNumber: 1027739000475
      - match: "Type d'entité: société par actions. Lieu d'enregistrement: Oblast de Tcheliabinsk, Fédération de Russie. Date d'enregistrement: 22.6.2000. Numéro d'enregistrement: 1027400870826. Principal établissement: Russie: Numéro d'enregistrement: 1027400870826"
        props:
          jurisdiction: ru
          legalForm: société par actions
          address: "Oblast de Tcheliabinsk, Fédération de Russie"
          incorporationDate: 2000-06-22
          registrationNumber: 1027400870826
      - match: "Type d’entité: prison - Lieu d’enregistrement: Ispahan, Iran: /"
        props:
          jurisdiction: ir
          legalForm: prison
          address: "Ispahan, Iran"
      - match: "Type d'entité: société par actions cotée. Lieu d'enregistrement: Perm, Fédération de Russie. Date d'enregistrement: 11.12.1992. Numéro d'enregistrement: 1025901364708. Principal établissement: Russie: Numéro d'enregistrement: 1025901364708"
        props:
          jurisdiction: ru
          legalForm: société par actions cotée
          address: "Perm, Fédération de Russie"
          incorporationDate: 1992-12-11
          registrationNumber: 1025901364708
      - match: "Type d'entité: entreprise unitaire publique fédérale. Lieu d'enregistrement: Pokhodnyy Proyezd 3- 2, 125373, Moscou, Russie. Date d'enregistrement: 14.10.2002. Numéro d'enregistrement: 1027700310076. Principal établissement: Moscou, Russie: Numéro d'enregistrement: 1027700310076"
        props:
          jurisdiction: ru
          legalForm: entreprise unitaire publique fédérale
          address: "Pokhodnyy Proyezd 3- 2, 125373, Moscou, Russie"
          incorporationDate: 2002-10-14
          registrationNumber: 1027700310076
      - match: "Type d'entité: société par actions Date d'enregistrement: 1.2.2008. Numéro d'enregistrement: 1087746152207. Numéro d'identification fiscale: 7704676655: Numéro d'enregistrement: 1087746152207"
        props:
          jurisdiction: ru
          legalForm: société par actions
          incorporationDate: 2008-02-01
          registrationNumber: 1087746152207
          innCode: 7704676655
      - match: "Type d'entité: organe de presse  - Lieu d'enregistrement: Iran - Date d'enregistrement: 30 juin 2012: /"
        props:
          jurisdiction: ir
          legalForm: organe de presse
          incorporationDate: 2012-06-30
      - match: "Type d'entité: groupe de moto  Lieu d'enregistrement: Fédération de Russie  Date d'enregistrement: 1989"
        props:
          jurisdiction: ru
          legalForm: groupe de moto
          incorporationDate: 1989
      - match: "Date d'enregistrement: 20.9.2001: Numéro d'enregistrement: SRN/OGRN  1021602498114"
        props:
          ogrnCode: 1021602498114
          incorporationDate: 2001-09-20
      - match: "Lieu d’enregistrement: Téhéran, Iran - Établissement principal: Iran: /"
        props:
          jurisdiction: ir
          address: "Téhéran, Iran"
      - match:
          "Lieu d’enregistrement: Téhéran, Iran - Établissement principal: Téhéran,
          Iran - Entités associées: Corps des gardiens de la révolution islamique (IRGC);
          Khatam al-Anbiya Construction Headquarters (KAA): Type d’entité: filiale de Khatam
          al-Anbiya Construction Headquarters, qui est une entreprise d’ingénierie contrôlée
          par l’IRGC"
        associates:
          - Corps des gardiens de la révolution islamique (IRGC)
          - Khatam al-Anbiya Construction Headquarters (KAA)
        props:
          jurisdiction: ir
          address: "Téhéran, Iran"
          legalForm: filiale de Khatam al-Anbiya Construction Headquarters, qui est une entreprise d’ingénierie contrôlée par l’IRGC
      - match:
          "Lieu d’enregistrement: Iran - Date d’enregistrement: 2006 - Établissement
          principal: Iran - Entités associées: Corps des gardiens de la révolution islamique
          (IRGC).Khatam al-Anbiya Construction Headquarters (KAA) - Site internet: www.sepanir.com:
          Entreprise publique"
        associates:
          - Corps des gardiens de la révolution islamique (IRGC)
          - Khatam al-Anbiya Construction Headquarters (KAA)
        props:
          jurisdiction: ir
          incorporationDate: 2006
          address: Iran
          legalForm: Entreprise publique
          website: http://www.sepanir.com
      - match:
          "Ghorb Nooh; Corps des gardiens de la révolution islamique (IRGC); Khatam
          al-Anbiya Construction Headquarters (KAA): Entités associées"
        associates:
          - Ghorb Nooh
          - Corps des gardiens de la révolution islamique (IRGC)
          - Khatam al-Anbiya Construction Headquarters (KAA)
      - match: "No d’enregistrement: société coopérative no 892"
        props:
          registrationNumber: 892
      - match: "Entités associées: Khatam al-Anbiya Construction Headquarters (KAA)"
        associates:
          - Khatam al-Anbiya Construction Headquarters (KAA)
      - match:
          "Type d’entité: entité publique - Lieu d’enregistrement: Téhéran, Iran -
          Établissement principal: Téhéran, Iran: /"
        props:
          jurisdiction: ir
          legalForm: entité publique
          address: "Téhéran, Iran"
      - match:
          "Corps des gardiens de la révolution islamique (IRGC); Ghorb Nooh; Khatam
          al-Anbiya Construction Headquarters (KAA): Entités associées"
        associates:
          - Corps des gardiens de la révolution islamique (IRGC)
          - Ghorb Nooh
          - Khatam al-Anbiya Construction Headquarters (KAA)
      - match: "Établissement principal: Iran: /"
        props:
          jurisdiction: ir
      - match:
          "Lieu d’enregistrement: Iran - Établissement principal: Iran - Personnes
          associées: Sardar Abed -(commandant de Khatam al-Anbiya Construction Headquarters)
          - Entités associées: Corps des gardiens de la révolution islamique (IRGC); Fater
          Institute; Niro Holding: Type d’entité: entreprise publique"
        associates:
          - Sardar Abed
          - Corps des gardiens de la révolution islamique (IRGC)
          - Fater Institute
          - Niro Holding
        props:
          jurisdiction: ir
          address: Iran
          legalForm: entreprise publique
      - match:
          "Entités associées: Shahid Baheri Industrial Group (SBIG);  Organisation
          des industries aérospatiales (AIO)"
        associates:
          - Shahid Baheri Industrial Group (SBIG)
          - Organisation des industries aérospatiales (AIO)
      - match:
          "Entités associées: Organisation des industries aérospatiales (AIO);  Pejman
          Industrial Services"
        associates:
          - Organisation des industries aérospatiales (AIO)
          - Pejman Industrial Services
      - match: "Lieu d'enregistrement: Syrie: /"
        props:
          jurisdiction: sy
      - match:
          "ministère de la défense et de la logistique des forces armées (MODAFL);
          ELI: http://data.europa.eu/eli/reg_impl/2023/2196/oj 31/44 Nom Informations d’identification
          Motifs Date d’inscriptionOrganisation des industries de la défense (DIO); Organisation
          des industries aérospatiales (AIO); Iran Electronics Industries (IEI); P.B. Sadr;
          Zhejiang Qingji Ind. Co., Ltd en Chine; Lingoe Process Engineering Limited (Lingoe)
          à Hong Kong; Blue Calm Marine Services Company (Blue Calm) en Iran;: Entités associées"
        associates:
          - MODAFL
          - Organisation des industries de la défense (DIO)
          - Organisation des industries aérospatiales (AIO)
          - Iran Electronics Industries (IEI)
          - P.B. Sadr
          - Zhejiang Qingji Ind. Co., Ltd en Chine
          - Lingoe Process Engineering Limited (Lingoe) à Hong Kong
          - Blue Calm Marine Services Company (Blue Calm) en Iran
      - match: "Personne associée: Li Fang Wei alias Karl Lee"
        associates:
          - Li Fang Wei
          - Karl Lee
      - match:
          "Personnes associées: Mehrdada Akhlaghi Ketabachi [directeur de Shahid Baheri
          Industrial Group (SBIG)]"
        associates:
          - Mehrdada Akhlaghi Ketabachi
      - match:
          "Lieu d’enregistrement: Iran - Personnes associées: Morteza Rezaie; Ali Akbar
          Ahmadian; Mohammad Reza Zahedi; Morteza Safari; Mohammad Bagher Zolghadr - Entités
          associées: Corps des gardiens de la révolution islamique (IRGC); force aérospatiale
          du Corps des gardiens de la révolution islamique (IRGC): Type d’entité: entreprise
          aéronautique"
        associates:
          - Morteza Rezaie
          - Ali Akbar Ahmadian
          - Mohammad Reza Zahedi
          - Morteza Safari
          - Mohammad Bagher Zolghadr
          - Corps des gardiens de la révolution islamique (IRGC)
          - force aérospatiale du Corps des gardiens de la révolution islamique (IRGC)
        props:
          jurisdiction: ir
          legalForm: entreprise aéronautique
      - match: "Lieu d’enregistrement: Iran - Établissement principal: Iran: /"
        props:
          jurisdiction: ir
      - match:
          "N° d’enregistrement - Lieu d’enregistrement: Iran - Date d’enregistrement:
          1992: 339747"
        props:
          jurisdiction: ir
          registrationNumber: 339747
          incorporationDate: 1992
      - match: "Lieu d’enregistrement: Iran - Établissement principal: Téhéran, Iran: /"
        props:
          jurisdiction: ir
          address: "Téhéran, Iran"
      - match:
          "Entités associées:  Yas Air; Pouya Air: Lieu d'enregistrement: Téhéran,
          Iran"
        associates:
          - Yas Air
          - Pouya Air
        props:
          jurisdiction: ir
          address: "Téhéran, Iran"
      - match:
          "Entités associées: Corps des gardiens de la révolution islamique (IRGC);
          Khatam al-Anbiya Construction Headquarters (KAA)"
        associates:
          - Corps des gardiens de la révolution islamique (IRGC)
          - Khatam al-Anbiya Construction Headquarters (KAA)
      - match:
          "Entités associées: entité placée sous le contrôle de l’Organisation des
          industries aérospatiales (AIO)"
        associates:
          - Organisation des industries aérospatiales (AIO)
      - match: "Lieu d’enregistrement: Téhéran: /"
        props:
          jurisdiction: ir
          address: Téhéran
      - match:
          "Lieu d’enregistrement: Iran - Établissement principal: Iran - Entités associées:
          Corps des gardiens de la révolution islamique (IRGC); Khatam al-Anbiya Construction
          Headquarters (KAA); Niro Holding: Type d’entité: entreprise publique"
        associates:
          - Corps des gardiens de la révolution islamique (IRGC)
          - Khatam al-Anbiya Construction Headquarters (KAA)
          - Niro Holding
        props:
          jurisdiction: ir
          address: Iran
          legalForm: entreprise publique
      - match:
          "Khatam al-Anbiya - Construction Headquarters (KAA); Hara Company; Omran
          Sahel; Sahel Consultant Engineers; National Iranian Oil company (NIOC); Corps
          des gardiens de la révolution islamique (IRGC): Entités associées"
        associates:
          - Khatam al-Anbiya - Construction Headquarters (KAA)
          - Hara Company
          - Omran Sahel
          - Sahel Consultant Engineers
          - National Iranian Oil company (NIOC)
          - Corps des gardiens de la révolution islamique (IRGC)
      - match:
          "Lieu d’enregistrement: Mashad, Iran - Date d’enregistrement: 1993 - Établissement
          principal: Mashad, Iran: /"
        props:
          jurisdiction: ir
          address: "Mashad, Iran"
          incorporationDate: 1993
      - match: "Entités associées: Organisation des industries aérospatiales (AIO)"
        associates:
          - Organisation des industries aérospatiales (AIO)
      - match:
          "Organisation des industries de la défense (DIO); LIMMT Economic and Trade
          Company (LIMMT); Groupe des industries des munitions et de la métallurgie (AMIG);
          Shahid Sayyad Shirazi Industries: Entités associées"
        associates:
          - Organisation des industries de la défense (DIO)
          - LIMMT Economic and Trade Company (LIMMT)
          - Groupe des industries des munitions et de la métallurgie (AMIG)
          - Shahid Sayyad Shirazi Industries
      - match:
          "Entités associées: Saba Battery  Organisation des industries de la défense
          (DIO);  ministère de la défense et de la logistique des forces armées (MODAFL)"
        associates:
          - Saba Battery
          - Organisation des industries de la défense (DIO)
          - MODAFL
      - match:
          "Entités associées: Corps des gardiens de la révolution islamique (IRGC);  Khatam
          al-Anbiya Construction Headquarters (KAA): Établissement principal: Iran"
        associates:
          - Corps des gardiens de la révolution islamique (IRGC)
          - Khatam al-Anbiya Construction Headquarters (KAA)
        props:
          jurisdiction: ir
      - match: "Établissement principal: Téhéran, Iran Ispahan, Iran: /"
        props:
          jurisdiction: ir
          address:
            - Téhéran, Iran
            - Ispahan, Iran
      - match:
          "Lieu d’enregistrement: Iran - Date d’enregistrement: 1961 - Code économique:
          411315443678: No d’enregistrement: 860"
        props:
          jurisdiction: ir
          registrationNumber: 860
          taxNumber: 411315443678
          incorporationDate: 1961
      - match: "Date d’enregistrement: 1997 - Établissement principal: Iran: /"
        props:
          jurisdiction: ir
          incorporationDate: 1997
      - match:
          "Date d’enregistrement: 1989 et 1990 - Personnes associées: Abdollah Abdullahi
          (directeur général et administrateur); M. Surah Kia Pasha (directeur général)
          - Entités associées: Corps des gardiens de la révolution islamique (IRGC); Khatam
          al-Anbiya Construction Headquarters (KAA: Lieu d’enregistrement: Iran"
        associates:
          - Abdollah Abdullahi
          - M. Surah Kia Pasha
          - Corps des gardiens de la révolution islamique (IRGC)
          - Khatam al-Anbiya Construction Headquarters (KAA)
        props:
          jurisdiction: ir
      - match:
          "Type d'entité: société par actions cotée. Lieu d'enregistrement: Fédération
          de Russie. Date d'enregistrement: 1992. Numéro d'enregistrement: 1027739555282.
          Principal établissement: Fédération de Russie: Numéro d'enregistrement: 1027739555282"
        props:
          jurisdiction: ru
          legalForm: société par actions cotée
          incorporationDate: 1992
          registrationNumber: 1027739555282
      - match:
          "Organisation des industries aérospatiales (AIO); Sabalan Company; Sabalan
          Petrochemical Company; Sabalan Petrochemical Industries Company; SPICO; SPC: Entités
          associées"
        associates:
          - Organisation des industries aérospatiales (AIO)
          - Sabalan Company
          - Sabalan Petrochemical Company
          - Sabalan Petrochemical Industries Company
          - SPICO
          - SPC
      - match:
          "Entités associées: Khatam al-Anbiya Construction Headquarters (KAA);  Ghorb
          Nooh"
        associates:
          - Khatam al-Anbiya Construction Headquarters (KAA)
          - Ghorb Nooh
      - match: "N° d’identification national - Établissement principal: Téhéran, Iran: 10103864724"
        props:
          jurisdiction: ir
          address: "Téhéran, Iran"
          idNumber: 10103864724
      - match:
          "Entités associées: Corps des gardiens de la révolution islamique (IRGC);
          Khatam al-Anbiya Construction Headquarters (KAA): Date d’enregistrement: 1992"
        props:
          jurisdiction: ir
          incorporationDate: 1992
        associates:
          - Corps des gardiens de la révolution islamique (IRGC)
          - Khatam al-Anbiya Construction Headquarters (KAA)
      - match:
          "Type d’entité: entreprise publique - Lieu d’enregistrement: Iran - Établissement
          principal: Iran: /"
        props:
          jurisdiction: ir
          legalForm: entreprise publique
      - match:
          "Type d’entité: fournisseur d’armes militaires  - Lieu d’enregistrement:
          Mashad, Iran - Établissement principal: Iran: /"
        props:
          jurisdiction: ir
          legalForm: fournisseur d’armes militaires
          address: "Mashad, Iran"
      - match:
          "Ali Akbar; Tabatabaei (IRGC); Azim Aghajani (IRGC); Esmail Ghani, alias
          Ismail Akbar Nezhad ou Esmail Qani - Entités associées: Corps des gardiens de
          la révolution islamique (IRGC): Personnes associées"
        associates:
          - Ali Akbar
          - Tabatabaei (IRGC)
          - Azim Aghajani (IRGC)
          - Esmail Ghani
          - Ismail Akbar Nezhad
          - Esmail Qani
          - Corps des gardiens de la révolution islamique (IRGC)
      - match:
          "Entités associées: IRGC; ministère de la défense et de la logistique des
          forces armées (MODAFL) de l’Iran; Organisation des industries de l’aviation de
          l’Iran (IAIO); Organisation des industries aérospatiales (AIO): Type d’entité:
          entreprise de construction aéronautique"
        props:
          jurisdiction: ir
          legalForm: entreprise de construction aéronautique
        associates:
          - IRGC
          - MODAFL
          - Organisation des industries de l’aviation de l’Iran (IAIO)
          - Organisation des industries aérospatiales (AIO)
      - match:
          "Lieu d'enregistrement: Iran - Date d'enregistrement: 2000 (en tant que
          Qeshm Air) et renommée Yas Air en 2008 - Entités associées: Pars Aviation Services
          Company (PASC); Corps des gardiens de la révolution islamique (IRGC) - Sites internet:
          pouyaair.com; yasair.com: Type d'entité: compagnie aérienne de fret"
        associates:
          - Pars Aviation Services Company (PASC)
          - Corps des gardiens de la révolution islamique (IRGC)
        props:
          jurisdiction: ir
          incorporationDate: 2000
          website:
            - http://pouyaair.com
            - http://yasair.com
          legalForm: compagnie aérienne de fret
      - match:
          "Type d’entité: filiale de l’Organisation des industries aérospatiales (AIO):
          /"
        associates:
          - Organisation des industries aérospatiales (AIO)
      - match:
          "The Parchin Military Complex (PMC); Zeinoddin Chemical Industries; Chemical
          Industries and Development of Material Group (CIDMG) Personnes associées: Davoud
          Damghani (attaché de la défense de l’Iran à Pékin); Li Zeming (Li) (employé de
          Zhejiang Qingji); Shen Weisheng (administrateur et directeur général de Zhejiang
          Qingji): Entités associée"
        associates:
          - The Parchin Military Complex (PMC)
          - Zeinoddin Chemical Industries
          - Chemical Industries and Development of Material Group (CIDMG)
          - Davoud Damghani
          - Li Zeming
          - Shen Weisheng
      - match: "Lieu d’enregistrement: Téhéran, Iran: Établissement principal: Iran"
        props:
          jurisdiction: ir
          address: "Téhéran, Iran"
      - match:
          "Lieu d’enregistrement: Iran - Établissement principal: Iran - Entités associées:
          Corps des gardiens de la révolution islamique (IRGC); Khatam al-Anbiya Construction
          Headquarters (KAA): Type d’entité: entreprise publique"
        associates:
          - Corps des gardiens de la révolution islamique (IRGC)
          - Khatam al-Anbiya Construction Headquarters (KAA)
        props:
          jurisdiction: ir
          address: Iran
          legalForm: entreprise publique
      - match:
          "Lieu d’enregistrement: Téhéran, Iran - Entités associées: Organisation des
          industries de la défense (DIO); ministère de la défense et de la logistique des
          forces armées en Iran (MODAFL): Type d’entité: filiale de l’Organisation des industries
          de la défense (DIO) de l’Iran, qui est elle-même une filiale du ministère de la
          défense et de la logistique des forces armées (MODAFL)"
        associates:
          - Organisation des industries de la défense (DIO)
          - MODAFL
        props:
          jurisdiction: ir
          address: "Téhéran, Iran"
          notes: filiale de l’Organisation des industries de la défense (DIO) de l’Iran, qui est elle-même une filiale du ministère de la défense et de la logistique des forces armées (MODAFL)
      - match:
          "Lieu d’enregistrement: Téhéran - No d’enregistrement: 176855 - Code économique:
          411139673763 - Date d’enregistrement: 1987 et 2001 - Personnes associées: Reza
          Sadougi, PDG: Numéro d’identification national 10102191894"
        props:
          jurisdiction: ir
          registrationNumber: 176855
          taxNumber: 411139673763
          incorporationDate: 1987
        associates:
          - Reza Sadougi
      - match:
          "Lieu d’enregistrement: Téhéran, Iran - Date d’enregistrement: 3.3.2008 -
          Établissement principal: Iran: /"
        props:
          jurisdiction: ir
          address: "Téhéran, Iran"
          incorporationDate: 2008-03-03
      - match: "Lieu d'enregistrement: Myanmar/Birmanie: /"
        props:
          jurisdiction: mm
      - match: "Type d'entité: Filiale de l'entreprise unitaire de l'État fédéral - Lieu d'enregistrement: Fédération de Russie - Date d'enregistrement: 15.11.2002 - Principal établissement: Fédération de Russie: Numéro d'enregistrement: 1027739552642"
        props:
          jurisdiction: ru
          legalForm: Filiale de l'entreprise unitaire de l'État fédéral
          incorporationDate: 2002-11-15
          registrationNumber: 1027739552642
      - match: 'Entités associées: Ancienne société mère: entreprise unitaire de l''État fédéral "Scientific and Production Center of Automation and Instrumentation named after academician N.A. Pilyugin" (JSC "NPCAP": Autres informations: TIN 7728171283'
        associates:
          - Scientific and Production Center of Automation and Instrumentation named after academician N.A. Pilyugin
      - match: "Lieu d'enregistrement: Iran - Établissement principal: Iran: /"
        props:
          jurisdiction: ir
      - match: "Lieu d'enregistrement: Téhéran - No d'enregistrement: 176855 - Code économique: 411139673763 - Date d'enregistrement: 1987 et 2001 - Personnes associées: Reza Sadougi, PDG: Numéro d'identification national 10102191894"
        props:
          jurisdiction: ir
          registrationNumber: 176855
          taxNumber: 411139673763
          incorporationDate:
            - 1987
            - 2001
        associates:
          - Reza Sadougi
      - match: "Association déclarée le 5 janvier 2012 à la préfecture du Gard: W302009276"
        props:
          registrationNumber: W302009276
          incorporationDate: 2012-01-05
      - match: "Déclarée le 22 septembre 2016 à la préfecture du Gard: W302013417,"
        props:
          registrationNumber: W302013417
          incorporationDate: 2016-09-22
      - match: "Lieu d'enregistrement: Al-jref Gharb Plot 134 Blok 1 h, Khartoum, Soudan: /"
        props:
          jurisdiction: sd
          address: "Al-jref Gharb Plot 134 Blok 1 h, Khartoum, Soudan"
      - match: "Lieu d’enregistrement: Téhéran, Iran - Date d’enregistrement: 2017 - Numéro d’enregistrement: 534295 - Principal établissement: Iran: Type d’entité: société à responsabilité limitée"
        props:
          jurisdiction: ir
          address: "Téhéran, Iran"
          incorporationDate: 2017
          registrationNumber: 534295
          legalForm: société à responsabilité limitée
      - match: "Ehsan Imaninejad (directeur général): Personnes associées"
        associates:
          - Ehsan Imaninejad
      - match: "Date d’enregistrement: 2002: Lieu d’enregistrement: Iran"
        props:
          jurisdiction: ir
          incorporationDate: 2002
      - match: "Rahmatollah Heidari (directeur général et membre du conseil d’administration): Personnes associées"
        associates:
          - Rahmatollah Heidari
      - match: "Lieu d’enregistrement: Iran: Numéro d’enregistrement: 10320661315 ou 414950 ou 47779."
        props:
          jurisdiction: ir
          registrationNumber:
            - 10320661315
            - 414950
            - 47779
      - match: "Lieu d'enregistrement: Téhéran, Iran - Date d'enregistrement: 2013 - Principal établissement: Iran: Type d'entité: société à responsabilité limitée"
        props:
          jurisdiction: ir
          address: "Téhéran, Iran"
          incorporationDate: 2013
          legalForm: société à responsabilité limitée
      - match: "Hadi Zahourian (directeur général); Mohammad Shabab Khanian (directeur général adjoint); Ehsan Rahat Varnosfadrani (scientifique en chef et ancien directeur général): Personnes associées"
        associates:
          - Hadi Zahourian
          - Mohammad Shabab Khanian
          - Ehsan Rahat Varnosfadrani
      - match: "Date d’enregistrement: 2014 - Principal établissement: Iran: Lieu d’enregistrement: Iran"
        props:
          jurisdiction: ir
          incorporationDate: 2014
      - match: "Lieu d'enregistrement: Moscou (64 Zemlyanoy Val, bâtiment 2, bureau 201, Moscou, Fédération de Russie): /"
        props:
          jurisdiction: ru
          address: "64 Zemlyanoy Val, bâtiment 2, bureau 201, Moscou, Fédération de Russie"
      - match: "Lieu d’enregistrement: Moscou, Fédération de Russie - Date d’enregistrement: 9.7.2002 - Principal établissement: Fédération de Russie: Numéro d’identification fiscale: 7724244406"
        props:
          jurisdiction: ru
          address: "Moscou, Fédération de Russie"
          incorporationDate: 2002-07-09
          innCode: 7724244406
      - match: "Numéro d'enregistrement - Type d'entité: société à responsabilité limitée - Lieu d'enregistrement: Crimée - Date d'enregistrement: 9.6.2022: 1229100007366"
        props:
          jurisdiction: ru
          legalForm: société à responsabilité limitée
          registrationNumber: 1229100007366
          incorporationDate: 2022-06-09
      - match: "Numéro d’enregistrement - Type d’entité: entreprise fédérale d’État - Lieu d’enregistrement: Perm, région de Perm, Fédération de Russie - Date d’enregistrement: 5.6.1992: 1025901604156"
        props:
          jurisdiction: ru
          legalForm: entreprise fédérale d’État
          registrationNumber: 1025901604156
          incorporationDate: 1992-06-05
      - match: "Principal établissement: Crimée, Ukraine: Type d'entité: Établissement éducatif public d'enseignement complémentaire"
        props:
          jurisdiction: ua-cri
          legalForm: Établissement éducatif public d'enseignement complémentaire
      - match: "Lieu d'enregistrement: Crimée, Ukraine - Date d'enregistrement: 15.6.2015: Numéro d'enregistrement: 1159102101180"
        props:
          jurisdiction: ua-cri
          registrationNumber: 1159102101180
          incorporationDate: 2015-06-15
      - match: "Lieu d’enregistrement: Crimée, Ukraine - Date d’enregistrement: 15.6.2004 - Numéro d’enregistrement: 1047796423487 - Principal établissement: Crimée, Ukraine: Type d’entité: société à responsabilité limitée"
        props:
          jurisdiction: ua-cri
          incorporationDate: 2004-06-15
          registrationNumber: 1047796423487
          legalForm: société à responsabilité limitée
      - match: "Numéro d’enregistrement - Type d’entité: société par actions - Lieu d’enregistrement: Fédération de Russie - Date d’enregistrement: 4.9.2008: 1083340004527"
        props:
          jurisdiction: ru
          legalForm: société par actions
          registrationNumber: 1083340004527
          incorporationDate: 2008-09-04
      - match: "Principal établissement: Moscou, Fédération de Russie: Type d'entité: société à responsabilité limitée"
        props:
          jurisdiction: ru
          address: "Moscou, Fédération de Russie"
          legalForm: société à responsabilité limitée
      - match: "Lieu d'enregistrement: Moscou, Fédération de Russie - Date d'enregistrement: 16.2.2009: Numéro d'enregistrement: 1097746084908"
        props:
          jurisdiction: ru
          registrationNumber: 1097746084908
          incorporationDate: 2009-02-16
          address: "Moscou, Fédération de Russie"
      - match: "Numéro d’enregistrement: SRN - Type d’entité: société d’État chargée de la promotion du développement, de la production et de l’exportation de produits industriels de haute technologie “Rostec” - Lieu d’enregistrement: Fédération de Russie - Date d’enregistrement: 12.7.2012: 1127746541427"
        props:
          jurisdiction: ru
          legalForm: société d’État chargée de la promotion du développement, de la production et de l’exportation de produits industriels de haute technologie “Rostec”
          registrationNumber: 1127746541427
          incorporationDate: 2012-07-12
      - match: "NIF: 7726700943"
        props:
          innCode: 7726700943
      - match: "Lieu d’enregistrement: Toula, Fédération de Russie - Date d’enregistrement: 2.9.2002 - NIF: 7107003303: Immatriculation (numéro OGRN): 1027100507147"
        props:
          jurisdiction: ru
          address: "Toula, Fédération de Russie"
          incorporationDate: 2002-09-02
          innCode: 7107003303
          ogrnCode: 1027100507147
      - match: "Principal établissement: Toula, Fédération de Russie: Type d’entité: société publique par actions"
        props:
          jurisdiction: ru
          address: "Toula, Fédération de Russie"
          legalForm: société publique par actions
      - match: "Lieu d'enregistrement: Moscou, Fédération de Russie - Date d'enregistrement: 11.1.2019 - Numéro d'enregistrement: C77-74808 - Principal établissement: Moscou, Fédération de Russie: Type d'entité: Chaîne de télévision"
        props:
          jurisdiction: ru
          address: "Moscou, Fédération de Russie"
          incorporationDate: 2019-01-11
          registrationNumber: C77-74808
          legalForm: Chaîne de télévision
      - match: "Lieu d'enregistrement: Téhéran, Iran - Date d'enregistrement: 2017 - Numéro d'enregistrement: 534295 - Principal établissement: Iran: Type d'entité: société à responsabilité limitée"
        props:
          jurisdiction: ir
          address: "Téhéran, Iran"
          incorporationDate: 2017
          registrationNumber: 534295
          legalForm: société à responsabilité limitée
      - match: "Numéro d'enregistrement - Type d'entité: société par actions - Lieu d'enregistrement: Fédération de Russie - Date d'enregistrement: 14.10.2002: 1027301482603"
        props:
          jurisdiction: ru
          legalForm: société par actions
          registrationNumber: 1027301482603
          incorporationDate: 2002-10-14
      - match: "Principal établissement: Moscou, Fédération de Russie: Type d'entité: société par actions"
        props:
          jurisdiction: ru
          address: "Moscou, Fédération de Russie"
          legalForm: société par actions
      - match: "Lieu d'enregistrement: Moscou, Fédération de Russie - Date d'enregistrement: 7.7.2010: Numéro d'enregistrement: 1107746540087"
        props:
          jurisdiction: ru
          registrationNumber: 1107746540087
          incorporationDate: 2010-07-07
          address: "Moscou, Fédération de Russie"
      - match: "Date d'enregistrement: 2002: Lieu d'enregistrement: Iran"
        props:
          jurisdiction: ir
          incorporationDate: 2002
      - match: "Rahmatollah Heidari (directeur général et membre du conseil d'administration): Personnes associées"
        associates:
          - Rahmatollah Heidari
      - match: "Lieu d’enregistrement: Alabuga, Fédération de Russie - Principal établissement: Fédération de Russie: Type d’entité: société à responsabilité limitée"
        props:
          jurisdiction: ru
          address: "Alabuga, Fédération de Russie"
          legalForm: société à responsabilité limitée
      - match: "Numéro d’enregistrement - Type d’entité: société par actions - Lieu d’enregistrement: Crimée - Date d’enregistrement: 13.11.2018: 1189112039291"
        props:
          jurisdiction: ru
          legalForm: société par actions
          registrationNumber: 1189112039291
          incorporationDate: 2018-11-13
      - match: "Numéro d’enregistrement - Type d’entité: société par actions - Lieu d’enregistrement: Saint-Pétersbourg, Fédération de Russie - Date d’enregistrement:10.12.1992: 1027802749061"
        props:
          jurisdiction: ru
          legalForm: société par actions
          registrationNumber: 1027802749061
          incorporationDate: 1992-12-10
      - match: "Lieu d’enregistrement: Moscou, Fédération de Russie - Date d’enregistrement: 13.1.1994 - Principal établissement: Fédération de Russie: Numéro d’identification fiscale: 7735007358"
        props:
          jurisdiction: ru
          address: "Moscou, Fédération de Russie"
          incorporationDate: 1994-01-13
          innCode: 7735007358
      - match: "Lieu d’enregistrement: Fédération de Russie (Kraï de Krasnoyarsk., Zheleznogorsk, ul. Lenina, d. ZD. 52) - Date d’enregistrement: 3.3.2008 - Principal établissement: Fédération de Russie: Numéro d’identification fiscale: 2452034898"
        props:
          jurisdiction: ru
          address: "Fédération de Russie (Kraï de Krasnoyarsk., Zheleznogorsk, ul. Lenina, d. ZD. 52)"
          incorporationDate: 2008-03-03
          innCode: 2452034898
      - match: "Lieu d’enregistrement: Moscou, Fédération de Russie - Date d’enregistrement: 30.3.2016 - Principal établissement: Fédération de Russie: Numéro d’identification fiscale: 9701036178"
        props:
          jurisdiction: ru
          address: "Moscou, Fédération de Russie"
          incorporationDate: 2016-03-30
          innCode: 9701036178
      - match: "Lieu d’enregistrement: Moscou, Fédération de Russie - Date d’enregistrement: 1.12.1993 - Principal établissement: Fédération de Russie: Numéro d’identification fiscale: 7735040690"
        props:
          jurisdiction: ru
          address: "Moscou, Fédération de Russie"
          incorporationDate: 1993-12-01
          innCode: 7735040690
      - match: "Principal établissement: Fédération de Russie: Type d’entité: société par actions"
        props:
          jurisdiction: ru
          address: "Fédération de Russie"
          legalForm: société par actions
      - match: "Lieu d’enregistrement: Perova Polya proezd 9, building 1, Moscou, Fédération de Russie - Date d’enregistrement: 3.11.2015 -: Numéro d’enregistrement: (OGRN): 5157746008195"
        props:
          jurisdiction: ru
          address: "Perova Polya proezd 9, building 1, Moscou, Fédération de Russie"
          incorporationDate: 2015-11-03
          ogrnCode: 5157746008195
      - match: "Principal lieu d’activité: Moscou, Fédération de Russie: Type d’entité: société à responsabilité limitée"
        props:
          jurisdiction: ru
          address: "Moscou, Fédération de Russie"
          legalForm: société à responsabilité limitée
      - match: "Lieu d'enregistrement: Kumertau, Fédération de Russie - Numéro d'enregistrement: 1080262000609 - Principal établissement: Kumertau, Fédération de Russie: Type d'entité: société par actions"
        props:
          jurisdiction: ru
          address: "Kumertau, Fédération de Russie"
          registrationNumber: 1080262000609
          legalForm: société par actions
      - match: "Lieu d’enregistrement: Fédération de Russie (450022, République du Bashkortostan, Oufa, Mendeleev street, 134) - Date d’enregistrement: 29.7.2000 - Principal établissement: Fédération de Russie: Numéro d’identification fiscale: 0274068924"
        props:
          jurisdiction: ru
          address: "Fédération de Russie (450022, République du Bashkortostan, Oufa, Mendeleev street, 134)"
          incorporationDate: 2000-07-29
          innCode: 0274068924
      - contains: "30.12.2011: 1117154036911"
        props:
          jurisdiction: ru
          legalForm: société par actions
          registrationNumber: 1117154036911
          incorporationDate: 2011-12-30
      - contains: "15.6.2006: 1065471010340"
        props:
          jurisdiction: ru
          legalForm: entreprise fédérale d’État
          registrationNumber: 1065471010340
          incorporationDate: 2006-06-15
          address: "Kuibyshev, région de Novosibirsk, Fédération de Russie"
      - match: "Lieu d’enregistrement: Moscou, Fédération de Russie - Date d’enregistrement: 7.11.2005 - Principal établissement: Fédération de Russie: Numéro d’identification fiscale: 7743575354"
        props:
          jurisdiction: ru
          address: "Moscou, Fédération de Russie"
          incorporationDate: 2005-11-07
          innCode: 7743575354
      - match: "Lieu d’enregistrement: Moscou, Fédération de Russie - Date d’enregistrement: 27.7.1995 - Principal établissement: Fédération de Russie: Numéro d’identification fiscale: 7702148410"
        props:
          jurisdiction: ru
          address: "Moscou, Fédération de Russie"
          incorporationDate: 1995-07-27
          innCode: 7702148410
      - match: "Numéro d’enregistrement - Type d’entité: société par actions non publique - Lieu d’enregistrement: Fédération de Russie - Date d’enregistrement: 11.10.2002: 1025001627859"
        props:
          jurisdiction: ru
          legalForm: société par actions non publique
          registrationNumber: 1025001627859
          incorporationDate: 2002-10-11
      - match: "numéro d’identification: 13185231"
        props:
          registrationNumber: 13185231
      - match: "INN: 5013045054"
        props:
          innCode: 5013045054
      - match: "KPP: 504001001"
        schema: Company
        props:
          kppCode: 504001001
      - match: "OGRN: 1025001627859"
        props:
          ogrnCode: 1025001627859
      - match: "Numéro d’enregistrement - Type d’entité: société par actions - Lieu d’enregistrement: Fédération de Russie - Date d’enregistrement: 17.1.2003: 1035001851125"
        props:
          jurisdiction: ru
          legalForm: société par actions
          registrationNumber: 1035001851125
          incorporationDate: 2003-01-17
      - match: "INN: 5008011331"
        props:
          innCode: 5008011331
      - match: "KPP: 771701001"
        schema: Company
        props:
          kppCode: 771701001
      - match: "Lieu d’enregistrement: Moscou, Fédération de Russie - Date d’enregistrement: 20.7.2010 - Principal établissement: Fédération de Russie: Numéro d’identification fiscale: 7716668049"
        props:
          jurisdiction: ru
          address: "Moscou, Fédération de Russie"
          incorporationDate: 2010-07-20
          innCode: 7716668049
      - match: "Lieu d’enregistrement: Fédération de Russie (115068, Moscou, Velozavodskaya st.,5) - Date d’enregistrement: 10.5.2012 - Principal établissement: Fédération de Russie: Numéro d’identification fiscale: 7723836671"
        props:
          jurisdiction: ru
          address: "Fédération de Russie (115068, Moscou, Velozavodskaya st.,5)"
          incorporationDate: 2012-05-10
          innCode: 7723836671
      - match: "Numéro d'enregistrement - Type d'entité: entreprise unitaire publique fédérale  - Lieu d'enregistrement: Fédération de Russie - Date d'enregistrement: 22.8.2002: 1027401350932"
        props:
          jurisdiction: ru
          legalForm: entreprise unitaire publique fédérale
          registrationNumber: 1027401350932
          incorporationDate: 2002-08-22
      - match: "INN: 7423000572"
        props:
          innCode: 7423000572
      - match: "KPP: 745901001"
        schema: Company
        props:
          kppCode: 745901001
      - match: "Lieu d’enregistrement: Moscou, Fédération de Russie - Date d’enregistrement: 13.12.2019: Numéro d’enregistrement: 1197746727530"
        props:
          jurisdiction: ru
          address: "Moscou, Fédération de Russie"
          incorporationDate: 2019-12-13
          registrationNumber: 1197746727530
      - match: "Numéro d’enregistrement - Type d’entité: société par actions non publique, propriété privée  - Lieu d’enregistrement: Fédération de Russie, oblast de Vologda  - Date d’enregistrement:  17.10.2002: 1023500882437"
        props:
          jurisdiction: ru
          legalForm: société par actions non publique, propriété privée
          registrationNumber: 1023500882437
          incorporationDate: 2002-10-17
      - match: "INN (NIF): 3525023010"
        props:
          innCode: 3525023010
      - match: "OKPO: 07500548"
        schema: Company
        props:
          okpoCode: 07500548
      - match: "Principal établissement: Fédération de Russie: Lieu des activités: Ukraine, Fédération de Russie"
        props:
          jurisdiction:
            - ua
            - ru
      - match: "Numéro d’enregistrement - Type d’entité: société à responsabilité limitée - Lieu d’enregistrement: Moscou, Fédération de Russie - Date d’enregistrement: 18.8.2011: 1117746641572"
        props:
          jurisdiction: ru
          legalForm: société à responsabilité limitée
          registrationNumber: 1117746641572
          incorporationDate: 2011-08-18
      - match: "Lieu d’enregistrement: Moscou, Fédération de Russie - Date d’enregistrement: 3.8.2009 - Principal établissement: Fédération de Russie: Numéro d’identification fiscale: 7736605544"
        props:
          jurisdiction: ru
          address: "Moscou, Fédération de Russie"
          incorporationDate: 2009-08-03
          innCode: 7736605544
      - match: "Numéro d’enregistrement - Type d’entité: société par actions  - Lieu d’enregistrement: Fédération de Russie  - Date d’enregistrement: 17.11.2003: 1037825058732"
        props:
          jurisdiction: ru
          legalForm: société par actions
          registrationNumber: 1037825058732
          incorporationDate: 2003-11-17
      - match: "Principal établissement: Fédération de Russie: Lieu des activités: Ukraine, Fédération de Russie"
        props:
          jurisdiction:
            - ua
            - ru
      - match: "Numéro d’enregistrement - Type d’entité: société à responsabilité limitée - Lieu d’enregistrement: Fédération de Russie - Date d’enregistrement: 7.7.2005: 1057747407398"
        props:
          jurisdiction: ru
          legalForm: société à responsabilité limitée
          registrationNumber: 1057747407398
          incorporationDate: 2005-07-07
      - match: "Lieu d’enregistrement: Moscou, Fédération de Russie (107450, Moscou, Myasnitskaya ul., 39/1) - Date d’enregistrement: 18.6.2004 - Principal établissement: Fédération de Russie: Numéro d’identification fiscale: 7708234633"
        props:
          jurisdiction: ru
          address: "Moscou, Fédération de Russie (107450, Moscou, Myasnitskaya ul., 39/1)"
          incorporationDate: 2004-06-18
          innCode: 7708234633
      - match: "Lieu d'enregistrement: Iran: Numéro d'enregistrement: 10320661315 ou 414950 ou 47779."
        props:
          jurisdiction: ir
          registrationNumber:
            - 10320661315
            - 414950
            - 47779
      - match: "Lieu d'enregistrement: Moscou, Fédération de Russie - Date d'enregistrement: 28.10.2015 - Principal établissement: Fédération de Russie: Numéro d'identification fiscale: 7706428753"
        props:
          jurisdiction: ru
          address: "Moscou, Fédération de Russie"
          incorporationDate: 2015-10-28
          innCode: 7706428753
      - match: "Lieu d’enregistrement: Moscou, Fédération de Russie - Date d’enregistrement: 24.2.2012 - Principal établissement: Fédération de Russie: Numéro d’identification fiscale: 7717719144"
        props:
          jurisdiction: ru
          address: "Moscou, Fédération de Russie"
          incorporationDate: 2012-02-24
          innCode: 7717719144
      - match: "Lieu d’enregistrement: Moscou, Fédération de Russie - Date d’enregistrement: 21.3.1995 - Principal établissement: Fédération de Russie: Numéro d’identification fiscale: 7710013769"
        props:
          jurisdiction: ru
          address: "Moscou, Fédération de Russie"
          incorporationDate: 1995-03-21
          innCode: 7710013769
      - match: "Numéros d’enregistrement: INN (NIF): 5013044999"
        props:
          innCode: 5013044999
      - match: "Numéros d’enregistrement: KPP: 504001001"
        schema: Company
        props:
          kppCode: 504001001
      - match: "Numéros d’enregistrement: OGRN: 1025001627012"
        props:
          ogrnCode: 1025001627012
      - match: "Type d’entité: société à responsabilité limitée"
        props:
          legalForm: société à responsabilité limitée
      - match: "Lieu d’enregistrement: Saint-Pétersbourg, Fédération de Russie - Date d’enregistrement: 15.1.2015: Numéro d’enregistrement: 1154712000024"
        props:
          jurisdiction: ru
          address: "Saint-Pétersbourg, Fédération de Russie"
          incorporationDate: 2015-01-15
          registrationNumber: 1154712000024
      - match: "Principal établissement: Fédération de Russie: Lieu des activités: Ukraine, Fédération de Russie"
        props:
          jurisdiction:
            - ua
            - ru
      - match: "Numéro d’enregistrement - Type d’entité: société à responsabilité limitée - Lieu d’enregistrement: Moscou, Fédération de Russie - Date d’enregistrement: 24.12.2010: 1101841007938"
        props:
          jurisdiction: ru
          legalForm: société à responsabilité limitée
          registrationNumber: 1101841007938
          incorporationDate: 2010-12-24
      - match: "Lieu d'enregistrement: Moscou, Fédération de Russie - Date d'enregistrement: 31.5.1994: Type d'entité: société à responsabilité limitée"
        props:
          jurisdiction: ru
          address: "Moscou, Fédération de Russie"
          incorporationDate: 1994-05-31
          legalForm: société à responsabilité limitée
      - match: "Lieu d’enregistrement: Moscou, Fédération de Russie - Date d’enregistrement: 3.4.2023: Numéro d’enregistrement: (NIF) 9704211491; (OGRN) 1237700341801"
        props:
          jurisdiction: ru
          address: "Moscou, Fédération de Russie"
          incorporationDate: 2023-04-03
          innCode: 9704211491
          ogrnCode: 1237700341801
      - match: "Principal établissement: Moscou, Fédération de Russie: Type d’entité: organisation non gouvernementale"
        props:
          jurisdiction: ru
          address: "Moscou, Fédération de Russie"
          legalForm: organisation non gouvernementale
      - match: "Lieu d’enregistrement: Alabuga, Fédération de Russie - Principal établissement: Fédération de Russie: Type d’entité: société à responsabilité limitée"
        props:
          jurisdiction: ru
          address: "Alabuga, Fédération de Russie"
          legalForm: société à responsabilité limitée
      - match: "Date d'enregistrement: 2014 - Principal établissement: Iran: Lieu d'enregistrement: Iran"
        props:
          jurisdiction: ir
          incorporationDate: 2014
      - match: "Principal établissement: Fédération de Russie: Type d'entité: organisation à but non lucratif"
        props:
          jurisdiction: ru
          legalForm: organisation à but non lucratif
      - match: "Lieu d'enregistrement: Fédération de Russie - Date d'enregistrement: 20.4.2020: Numéro d'enregistrement: 1205000035250"
        props:
          jurisdiction: ru
          incorporationDate: 2020-04-20
          registrationNumber: 1205000035250
      - match: "Principal établissement: Fédération de Russie: Lieu des activités: Ukraine, Fédération de Russie"
        props:
          jurisdiction:
            - ua
            - ru
      - match: "Type d’entité: société à responsabilité limitée; fournisseur de composants aéronautiques"
        props:
          legalForm: société à responsabilité limitée
          description: fournisseur de composants aéronautiques
      - match: "Lieu d’enregistrement: Fédération de Russie, Kraï de Krasnodar, Krasnodar, ul.Fadeeva (massif résidentiel Pachkovsky) Ter, 429/1 POD A, bureau 17 - Date d’enregistrement: 4.2.2004: Numéro d’enregistrement: 1042307154548"
        props:
          jurisdiction: ru
          address: "Fédération de Russie, Kraï de Krasnodar, Krasnodar, ul.Fadeeva (massif résidentiel Pachkovsky) Ter, 429/1 POD A, bureau 17"
          incorporationDate: 2004-02-04
          registrationNumber: 1042307154548
      - match: "Principal établissement: Kraï de Krasnodar, Krasnodar, Fédération de Russie"
        props:
          jurisdiction: ru
          address: "Kraï de Krasnodar, Krasnodar, Fédération de Russie"
      - match: "Lieu d’enregistrement: Moscou, Fédération de Russie (117525, Moscou, ul. Dnepropetrovskaya, D. 3, K. 5) - Date d’enregistrement: 24.11.2005 - Principal établissement: Fédération de Russie: Numéro d’identification fiscale: 7726531639"
        props:
          jurisdiction: ru
          address: "Moscou, Fédération de Russie (117525, Moscou, ul. Dnepropetrovskaya, D. 3, K. 5)"
          incorporationDate: 2005-11-24
          innCode: 7726531639
      - match: "Lieu d’enregistrement: Alabuga, Fédération de Russie - Principal établissement: Fédération de Russie: Type d’entité: société"
        props:
          jurisdiction: ru
          address: "Alabuga, Fédération de Russie"
          legalForm: société
      - match: "Numéro d’enregistrement - Type d’entité: société par actions - Lieu d’enregistrement: Fédération de Russie, région de Nizhny Novgorod, Nizhny Novgorod, st. Nartova, d. 6 k. 6, room 25 cab. 96 - Date d’enregistrement: 4.5.1993: 1025203018708"
        props:
          jurisdiction: ru
          legalForm: société par actions
          registrationNumber: 1025203018708
          incorporationDate: 1993-05-04
      - match: "Principal établissement: Arsenyev, Fédération de Russie: Type d'entité: société par actions"
        props:
          jurisdiction: ru
          address: "Arsenyev, Fédération de Russie"
          legalForm: société par actions
      - match: "Lieu d'enregistrement: Arsenyev, Fédération de Russie - Date d'enregistrement: 14.11.2002: Numéro d'enregistrement: 1022500510350"
        props:
          jurisdiction: ru
          address: "Arsenyev, Fédération de Russie"
          incorporationDate: 2002-11-14
          registrationNumber: 1022500510350
      - match: "Progress Arsenyev Aviation Company (www.rhc.aero): Site internet: Вертолёты России"
        props:
          website: "https://www.rhc.aero"
      - match: "Principal établissement: Fédération de Russie: Type d’entité: entreprise militaro- industrielle"
        props:
          jurisdiction: ru
          legalForm: entreprise militaro-industrielle
      - match: "Lieu d’enregistrement: Moscou, Fédération de Russie - Date d’enregistrement: 31.5.1994: Numéro d’enregistrement: 7701005930 (numéro d’identification fiscale)"
        props:
          jurisdiction: ru
          address: "Moscou, Fédération de Russie"
          incorporationDate: 1994-05-31
          registrationNumber: 7701005930
          innCode: 7701005930
      - match: "Lieu d’enregistrement: Saint-Pétersbourg, Fédération de Russie - Date d’enregistrement: 14.2.2011 - Principal établissement: Fédération de Russie: Numéro d’identification fiscale: 7804454896"
        props:
          jurisdiction: ru
          address: "Saint-Pétersbourg, Fédération de Russie"
          incorporationDate: 2011-02-14
          innCode: 7804454896
      - match: "Numéro d’enregistrement  - Type d’entité: société par actions  - Lieu d’enregistrement: Fédération de Russie, région de Sverdlovsk, Yekaterinburg - Date d’enregistrement: 15.5.2009: 1096659005200"
        props:
          jurisdiction: ru
          legalForm: société par actions
          registrationNumber: 1096659005200
          incorporationDate: 2009-05-15
      - match: "Numéro d'enregistrement - Type d'entité: entreprise fédérale d'État - Lieu d'enregistrement: Kuibyshev, région de Novosibirsk, Fédération de Russie - Date d'enregistrement: 15.6.2006: 1065471010340"
        props:
          jurisdiction: ru
          legalForm: entreprise fédérale d'État
          registrationNumber: 1065471010340
          incorporationDate: 2006-06-15
      - contains:
          - "14.10.2002: 1027301482603"
        props:
          jurisdiction: ru
          legalForm: société par actions
          registrationNumber: 1027301482603
          incorporationDate: 2002-10-14
      - match: "Personne associée: Pavel Alekseevich Marinychev (PDG)"
        associates:
          - Pavel Alekseevich Marinychev
      - match:
          - "Principal lieu d’activité: Fédération de Russie"
          - "Lieu d’enregistrement: Fédération de Russie"
        props:
          jurisdiction: ru
      - match: "Date d’enregistrement: 17/07/2002"
        props:
          incorporationDate: 2002-07-17
      - match: "Type d’entité: société publique par actions"
        props:
          legalForm: société publique par actions
      - match: "NIF: 1433000147"
        props:
          innCode: 1433000147
      - match: "OGRN: 1021400967092"
        props:
          ogrnCode: 1021400967092
      - match: "Créée le 27 juillet 2018 et déclarée le 1er août 2018 à la préfecture des Hauts-de-Seine (92): W9220127754"
        props:
          jurisdiction: fr
          registrationNumber: W9220127754
          incorporationDate: 2018-07-27
      - match: "Type d'entité: entreprise contrôlée par l'État: /"
        props:
          legalForm: entreprise contrôlée par l'État
      - match: "Lieu d’enregistrement: Damas, Syrie - Date d’enregistrement: 2007 - Principal établissement: Syrie: /"
        props:
          jurisdiction: sy
          address: "Damas, Syrie"
          incorporationDate: 2007
      - match: "Type d'entité: société à responsabilité limitée (Limited Company) - Date d'enregistrement: 2018: /"
        props:
          legalForm: Limited Company
          incorporationDate: 2018
      - match: "Type d'entité: entité publique - Date d'enregistrement: 1993: /"
        props:
          legalForm: entité publique
          incorporationDate: 1993
      - match: "Lieu d’enregistrement: Damas, Syrie - Date d’enregistrement: 2023 - Principal établissement: Damas, Syrie: /"
        props:
          jurisdiction: sy
          address: "Damas, Syrie"
          incorporationDate: 2023
      - match: "Type d'entité: société à responsabilité limitée (Limited Company) - Date d'enregistrement: 2009: /"
        props:
          legalForm: Limited Company
          incorporationDate: 2009
      - match: "Type d'entité: société à responsabilité limitée (Limited Company): /"
        props:
          legalForm: Limited Company
      - match: "Lieu d’enregistrement: Damas, Syrie - Principal établissement: Syrie: /"
        props:
          jurisdiction: sy
          address: "Damas, Syrie"
      - match: "Lieu d’enregistrement: Syrie, Dubaï - Principal établissement: Damas, Syrie: /"
        props:
          jurisdiction:
            - sy
            - ae
          address: "Damas, Syrie"
      - match: "Lieu d’enregistrement: Damas, Syrie - Principal établissement: Damas, Syrie: /"
        props:
          jurisdiction: sy
          address: "Damas, Syrie"
      - match: "Type d'entité: entreprise contrôlée par l'État - Date d'enregistrement: 1997: /"
        props:
          legalForm: entreprise contrôlée par l'État
          incorporationDate: 1997
      - match: "Numéro d'immatriculation: 1022620011296"
        props:
          ogrnCode: 1022620011296
      - match: "Type d’entité: société par actions - Lieu d’enregistrement: Fédération de Russie - Date d’enregistrement: 14.12.2010: /"
        props:
          legalForm: société par actions
          incorporationDate: 2010-12-14
      - match: "Numéro d’enregistrement: 5107746017033"
        props:
          ogrnCode: 5107746017033
      - match: "Numéro d’identification fiscale: 7715842760"
        props:
          innCode: 7715842760
      - match: "KPP: 771501001"
        schema: Company
        props:
          kppCode: 771501001
      - match: "Type d’entité: Joint Stock Company (société par actions) - Lieu d’enregistrement: Fédération de Russie - Date d’enregistrement: 5.11.2008: /"
        props:
          legalForm: Joint Stock Company
          jurisdiction: ru
          incorporationDate: 2008-11-05
      - match: "Numéro d'enregistrement : 1086726001614"
        props:
          ogrnCode: 1086726001614
      - match: "Type d’entité: entreprise fédérale d’État - Lieu d’enregistrement: Fédération de Russie, 393192, Tambov region, Kotovsk, Truda Ave., 23 - Date d’enregistrement: 16.8.2000: /"
        props:
          legalForm: entreprise fédérale d’État
          jurisdiction: ru
          address: "Fédération de Russie, 393192, Tambov region, Kotovsk, Truda Ave., 23"
          incorporationDate: 2000-08-16
      - match: "Numéro d’enregistrement: 1026801010994"
        props:
          ogrnCode: 1026801010994
      - match: "Type d’entité: société par actions - Lieu d’enregistrement: Fédération de Russie - Date d’enregistrement: 28.4.1993: /"
        props:
          legalForm: société par actions
          jurisdiction: ru
          incorporationDate: 1993-04-28
      - match: "Numéro d'enregistrement : 7704095273"
        props:
          innCode: 7704095273
      - match: "OGRN: 770801001"
        props:
          innCode: 770801001
      - match: "Type d’entité: société par actions - Lieu d’enregistrement: Fédération de Russie - Date d’enregistrement: 3.12.2002: /"
        props:
          legalForm: société par actions
          jurisdiction: ru
          incorporationDate: 2002-12-03
      - match: "Numéro d’enregistrement: 1027714027395"
        props:
          ogrnCode: 1027714027395
      - match: "Numéro d’identification fiscale: 7714288059"
        props:
          innCode: 7714288059
      - match: "Type d’entité: société publique par actions - Lieu d’enregistrement: Rostov, Moscou, Fédération de Russie - Date d’enregistrement: 23.9.2002: /"
        props:
          legalForm: société publique par actions
          jurisdiction: ru
          incorporationDate: 2002-09-23
      - match: "Numéro d’enregistrement: 6161021690"
        props:
          registrationNumber: 6161021690
      - match: "Type d’entité: société publique par actions - Lieu d’enregistrement: Ryazan, Fédération de Russie - Date d’enregistrement: 30.9.2002: /"
        props:
          legalForm: société publique par actions
          jurisdiction: ru
          incorporationDate: 2002-09-30
      - match: "Numéro d’enregistrement: 6229004711"
        props:
          registrationNumber: 6229004711
      - match: "Type d’entité: entreprise fédérale d’État - Lieu d’enregistrement: Fédération de Russie, 420032, Republic of Tatarstan, city of Kazan, Pervogo Maya Street, 14 - Date d’enregistrement: 25.6.2003: /"
        props:
          legalForm: entreprise fédérale d’État
          jurisdiction: ru
          address: "Fédération de Russie, 420032, Republic of Tatarstan, city of Kazan, Pervogo Maya Street, 14"
          incorporationDate: 2003-06-25
      - match: "Numéro d’enregistrement: 1031624002937"
        props:
          ogrnCode: 1031624002937
      - match: "Numéro d’immatriculation: 600122610"
        props:
          registrationNumber: 600122610
      - match: "Numéro d’immatriculation - Date d'enregistrement : 04/01/1996: 600390798"
        props:
          registrationNumber: 600390798
          incorporationDate: 1996-04-01
      - match: "Type d’entité: entreprise fédérale d’État - Lieu d’enregistrement: Fédération de Russie, 393192, Tambov region, Kotovsk, Truda Ave., 23 - Date d’enregistrement: 16.8.2000: /"
        props:
          legalForm: entreprise fédérale d’État
          jurisdiction: ru
          address: "Fédération de Russie, 393192, Tambov region, Kotovsk, Truda Ave., 23"
          incorporationDate: 2000-08-16
      - match: "Numéro d’immatriculation: 600122610"
        props:
          registrationNumber: 600122610
      - match: "Lieu d’enregistrement: Fédération de Russie - Date d’enregistrement: 24.2.2016: Numéro d’enregistrement: 5029208152"
        props:
          jurisdiction: ru
          incorporationDate: 2016-02-24
          registrationNumber: 5029208152
      - match: "Principal établissement: Fédération de Russie, Mytishchi"
        props:
          jurisdiction: ru
          address: "Fédération de Russie, Mytishchi"
      - match: "Type d’entité: société par actions - Date d’enregistrement: 14.10.2002: /"
        props:
          legalForm: société par actions
          incorporationDate: 2002-10-14
      - match: "Numéro d’identification fiscale: 7303026762"
        props:
          innCode: 7303026762
      - match: "Type d’entité: entreprise d’État fédérale Lieu d’enregistrement: Fédération de Russie - Date d’enregistrement: 13.12.2002 - Principal établissement: Fédération de Russie: Numéro d’enregistrement: 1020202089115"
        props:
          jurisdiction: ru
          legalForm: entreprise d'État fédérale
          incorporationDate: 2002-12-13
          ogrnCode: 1020202089115
      - match: "KPP: 026801001: Numéro d’identification fiscale: 0268005588"
        schema: Company
        props:
          kppCode: 026801001
          innCode: 0268005588
      - match:
          - "Type d’entité: société par actions: /"
          - "Type d’entité: société publique par actions: /"
        props:
          legalForm: société par actions
      - match: "Type d’entité: société par actions - Date d’enregistrement: 30.11.1992: /"
        props:
          legalForm: société par actions
          incorporationDate: 1992-11-30
      - match: "Numéro d’identification fiscale: 7702059030"
        props:
          innCode: 7702059030
      - match: "Lieu d'enregistrement: Fédération de Russie, 620091, Sverdlovsk region, Yekaterinburg, Kosmonavtov Ave., building 18 - Date d'enregistrement: 31.5.1994 - Principal établissement: Fédération de Russie: Numéro d'identification fiscale: 6663003800"
        props:
          jurisdiction: ru
          address: "Fédération de Russie, 620091, Sverdlovsk region, Yekaterinburg, Kosmonavtov Ave., building 18"
          incorporationDate: 1994-05-31
          innCode: 6663003800
      - match: "Type d’entité: société par actions - Date d’enregistrement: 15.2.1994: /"
        props:
          legalForm: société par actions
          incorporationDate: 1994-02-15
      - match: "Numéro d’identification fiscale: 5259008768"
        props:
          innCode: 5259008768
      - match: "Type d’entité: société à responsabilité limitée - Date d’enregistrement: 17.2.2005: /"
        props:
          legalForm: société à responsabilité limitée
          incorporationDate: 2005-02-17
      - match: "Numéro d’identification fiscale: 3017041900"
        props:
          innCode: 3017041900
      - match: "Type d’entité: société par actions - Date d’enregistrement: 14.10.2002: /"
        props:
          legalForm: société par actions
          incorporationDate: 2002-10-14
      - match: "Lieu d'enregistrement: Fédération de Russie (606083, région de Nizhny Novgorod, district de Volodarsky, Mulino) - Date d'enregistrement: 14.12.2009 - Principal établissement: Fédération de Russie: 3666162144 (numéro d'identification fiscale)"
        props:
          jurisdiction: ru
          address: "606083, région de Nizhny Novgorod, district de Volodarsky, Mulino"
          incorporationDate: 2009-12-14
          innCode: 3666162144
      - match: "Personnes associées: Pavel Prigozhin; Mikhaïl Vatanin"
        associates:
          - Pavel Prigozhin
          - Mikhaïl Vatanin
      - match: "Fédération de Russie (125183, Moscou, Bolshaya Akademicheskaya st., 73 k. 3, premises. 5n) - Date d'enregistrement: 29.5.2020 - Principal établissement: Fédération de Russie: 9715384055 (numéro d'identification fiscale)"
        props:
          jurisdiction: ru
          address: "125183, Moscou, Bolshaya Akademicheskaya st., 73 k. 3, premises. 5n"
          incorporationDate: 2020-05-29
          innCode: 9715384055
      - match: "Type d’entité: société par actions - Date d’enregistrement: 15.2.1994: /"
        props:
          legalForm: société par actions
          incorporationDate: 1994-02-15
      - match: "Type d’entité: société à responsabilité limitée - Date d’enregistrement: 17.2.2005: /"
        props:
          legalForm: société à responsabilité limitée
          incorporationDate: 2005-02-17
      - match: "Type d’entité: société à responsabilité limitée - Lieu d’enregistrement: Fédération de Russie - Date d’enregistrement: 27.11.2015: /"
        props:
          legalForm: société à responsabilité limitée
          jurisdiction: ru
          incorporationDate: 2015-11-27
      - match: "Numéro d’enregistrement: 7804552300"
        props:
          registrationNumber: 7804552300
      - match: "Type d’entité: société par actions - Lieu d’enregistrement: Moscou, Fédération de Russie - Date d’enregistrement: 18.7.2005: /"
        props:
          legalForm: société par actions
          jurisdiction: ru
          incorporationDate: 2005-07-18
      - match: "Numéro d’identification fiscale: 7722307636"
        props:
          innCode: 7722307636
      - match: "Type d’entité: société par actions - Date d’enregistrement: 16.10.2002: Numéro d’enregistrement: 1023302153456"
        props:
          legalForm: société par actions
          incorporationDate: 2002-10-16
          registrationNumber: 1023302153456
      - match: "Type d’entité: société à responsabilité limitée - Date d’enregistrement: 27.3.2023: /"
        props:
          legalForm: société à responsabilité limitée
          incorporationDate: 2023-03-27
      - match: "Numéro d’identification fiscale: 7718927027"
        props:
          innCode: 7718927027
      - match: "Lieu d’enregistrement: Fédération de Russie, Omsk region, Omsk, Karl Marx Avenue, 41 - Date d’enregistrement: 24.7.2002 Principal établissement: Fédération de Russie: Numéro d’identification fiscale: 5508000955"
        props:
          jurisdiction: ru
          address: "Fédération de Russie, Omsk region, Omsk, Karl Marx Avenue, 41"
          incorporationDate: 2002-07-24
          innCode: 5508000955
      - match: "Type d’entité: société par actions - Date d’enregistrement: 29.11.2002: /"
        props:
          legalForm: société par actions
          incorporationDate: 2002-11-29
      - match: "Numéro d’identification fiscale: 6229031754"
        props:
          innCode: 6229031754
      - match: "Type d’entité: fait partie du ministère russe de la défense - Lieu d’enregistrement: Fédération de Russie: /"
        props:
          legalForm: fait partie du ministère russe de la défense
          jurisdiction: ru
      - match: "Numéro d’enregistrement: 1165022050808"
        props:
          registrationNumber: 1165022050808
      - match: "Numéro d’identification fiscale: 5022050639"
        props:
          innCode: 5022050639
      - match: "Type d’entité: société par actions - Lieu d’enregistrement: Petrovsk, Fédération de Russie - Date d’enregistrement: 21.1.2014: /"
        props:
          legalForm: société par actions
          jurisdiction: ru
          incorporationDate: 2014-01-21
      - match: "Type d’entité: fondation caritative: Lieu d’enregistrement: Minsk, République de Biélorussie"
        props:
          legalForm: fondation caritative
          jurisdiction: by
      - match: "Numéro d’enregistrement: 1057748152439"
        props:
          registrationNumber: 1057748152439
      - match: "Lieu d’enregistrement: Moscou, Fédération de Russie - Date d’enregistrement: 8.9.2005: /"
        props:
          jurisdiction: ru
          incorporationDate: 2005-09-08
      - match: "Numéro d’enregistrement: 1116680000470"
        props:
          registrationNumber: 1116680000470
      - match: "Type d’entité: société par actions - Lieu d’enregistrement: Fédération de Russie, 624981, Sverdlovsk region, Serov city, Aglomeratchikov str. 10 - Date d’enregistrement: 23.12.2011: /"
        props:
          legalForm: société par actions
          jurisdiction: ru
          address: "Fédération de Russie, 624981, Sverdlovsk region, Serov city, Aglomeratchikov str. 10"
          incorporationDate: 2011-12-23
      - match: "Type d’entité: société à responsabilité limitée - Date d’enregistrement: 17.9.2013: /"
        props:
          legalForm: société à responsabilité limitée
          incorporationDate: 2013-09-17
      - match: "Type d’entité: société par actions - Date d’enregistrement: 29.10.2002: Numéro d’enregistrement: 1025201420012"
        props:
          legalForm: société par actions
          incorporationDate: 2002-10-29
          registrationNumber: 1025201420012
      - match: "Type d’entité: société par actions - Date d’enregistrement: 18.10.2002: Numéro d’enregistrement: 1027731005323"
        props:
          legalForm: société par actions
          incorporationDate: 2002-10-18
          registrationNumber: 1027731005323
      - match: "Numéro d’identification fiscale: 3025037914"
        props:
          innCode: 3025037914
      - match: "Type d’entité: société par actions - Date d’enregistrement: 14.10.2002: /"
        props:
          legalForm: société par actions
          incorporationDate: 2002-10-14
      - match: "Type d’entité: société par actions - Date d’enregistrement: 15.2.1994: /"
        props:
          legalForm: société par actions
          incorporationDate: 1994-02-15
      - match: "Type d’entité: société à responsabilité limitée - Date d’enregistrement: 17.2.2005: /"
        props:
          legalForm: société à responsabilité limitée
          incorporationDate: 2005-02-17
      - match: "Type d’entité: société par actions - Lieu d’enregistrement: Petrovsk, Fédération de Russie - Date d’enregistrement: 21.1.2014: /"
        props:
          legalForm: société par actions
          jurisdiction: ru
          incorporationDate: 2014-01-21
      - match: "OGRN: 1146444000010"
        props:
          ogrnCode: 1146444000010
      - match: "Numéro d’identification fiscale: 6444009038"
        props:
          innCode: 6444009038
      - match: "Type d’entité: organisation non gouvernementale"
        props:
          legalForm: organisation non gouvernementale
      - match: "Lieu d’enregistrement: Fédération de Russie, 420036, Republic of Tatarstan, Kazan, Dementyeva st., 1 - Type d’entité: société par actions - Date d’enregistrement: 23.4.2002 Principal établissement: Fédération de Russie: Numéro d’identification fiscale: 1661008339"
        props:
          jurisdiction: ru
          address: "Fédération de Russie, 420036, Republic of Tatarstan, Kazan, Dementyeva st., 1"
          legalForm: société par actions
          incorporationDate: 2002-04-23
          innCode: 1661008339
      - match: "Type d’entité: société par actions - Lieu d’enregistrement: Saint-Pétersbourg, Fédération de Russie - Date d’enregistrement: 18.5.2006: /"
        props:
          legalForm: société par actions
          jurisdiction: ru
          incorporationDate: 2006-05-18
      - match: "Numéro d’identification fiscale: 7842335610"
        props:
          innCode: 7842335610
      - match: "Type d'entité: société par actions - Lieu d'enregistrement: Saint-Pétersbourg, Fédération de Russie : Numéro d'enregistrement: 1227800167242"
        props:
          legalForm: société par actions
          jurisdiction: ru
          registrationNumber: 1227800167242
      - match: "Type d’entité: société par actions - Date d’enregistrement: 7.5.2008: Numéro d’enregistrement: 1085261002628"
        props:
          legalForm: société par actions
          incorporationDate: 2008-05-07
          registrationNumber: 1085261002628
      - match: "Type d’entité: société par actions - Lieu d’enregistrement: Fédération de Russie - Date d’enregistrement: 5.6.2009: /"
        props:
          legalForm: société par actions
          jurisdiction: ru
          incorporationDate: 2009-06-05
      - match: "Numéro d’enregistrement: 2340020470"
        props:
          registrationNumber: 2340020470
      - match: "Type d’entité: entreprise fédérale d’État - Lieu d’enregistrement: Fédération de Russie, 393192, Tambov region, Kotovsk, Truda Ave., 23 - Date d’enregistrement: 16.8.2000: /"
        props:
          legalForm: entreprise fédérale d’État
          jurisdiction: ru
          address: "Fédération de Russie, 393192, Tambov region, Kotovsk, Truda Ave., 23"
          incorporationDate: 2000-08-16
      - match: "Type d’entité: entreprise publique fédérale - Lieu d’enregistrement: Fédération de Russie - Date d’enregistrement: 30.3.1992: /"
        props:
          legalForm: entreprise publique fédérale
          jurisdiction: ru
          incorporationDate: 1992-03-30
      - match:
          - "Lieu d’enregistrement: République populaire démocratique de Corée"
          - "Principal établissement: République populaire démocratique de Corée"
        props:
          jurisdiction: kp
      - match: "Type d’entité: société par actions - Lieu d’enregistrement: 01, Yuzhny mkr, Iskitim, Novosibirsk region, 633208, Fédération de Russie Date d’enregistrement: 1.7.2011 - Principal établissement: Fédération de Russie: Numéro d’enregistrement: 1115483001567"
        props:
          jurisdiction: ru
          address: "01, Yuzhny mkr, Iskitim, Novosibirsk region, 633208, Fédération de Russie"
          legalForm: société par actions
          incorporationDate: 2011-07-01
          registrationNumber: 1115483001567
      - match: "Type d’entité: société par actions - Lieu d’enregistrement: Fédération de Russie, Saint-Pétersbourg - Date d’enregistrement: 13.5.1992 Principal établissement: Fédération de Russie: Numéro d’enregistrement: 7814027653"
        props:
          jurisdiction: ru
          address: "Fédération de Russie, Saint-Pétersbourg"
          legalForm: société par actions
          incorporationDate: 1992-05-13
          registrationNumber: 7814027653
      - match: "Type d’entité: société par actions - Date d’enregistrement: 5.5.2003: /"
        props:
          legalForm: société par actions
          incorporationDate: 2003-05-05
      - match: "Numéro d’identification fiscale: 7825507108"
        props:
          innCode: 7825507108
      - match: "Lieu d’enregistrement: Moscou, Fédération de Russie - Date d’enregistrement: 8.5.2009 - Type d’entité: société publique par actions: Numéro d’enregistrement: 1097746281160"
        props:
          jurisdiction: ru
          address: "Moscou, Fédération de Russie"
          incorporationDate: 2009-05-08
          legalForm: société publique par actions
          registrationNumber: 1097746281160
      - match: "Type d’entité: société par actions - Lieu d’enregistrement: Fédération de Russie, 191014, Saint-Pétersbourg, Paradnaya st., 8 - Date d’enregistrement: 16.8.2010: /"
        props:
          legalForm: société par actions
          jurisdiction: ru
          address: "Fédération de Russie, 191014, Saint-Pétersbourg, Paradnaya st., 8"
          incorporationDate: 2010-08-16
      - match: "Numéro d’enregistrement: 1107847269045"
        props:
          registrationNumber: 1107847269045
      - match: "Type d’entité: société par actions - Lieu d’enregistrement: Fédération de Russie - Date d’enregistrement: 13.3.2009: /"
        props:
          legalForm: société par actions
          jurisdiction: ru
          incorporationDate: 2009-03-13
      - match: "Numéro d’enregistrement: 6453104288"
        props:
          registrationNumber: 6453104288
      - match: "Type d’entité: société à responsabilité limitée Lieu d’enregistrement: Fédération de Russie - Date d’enregistrement: 27.10.2003 - Principal établissement: Fédération de Russie: Numéro d’enregistrement: 1037723044039"
        props:
          jurisdiction: ru
          legalForm: société à responsabilité limitée
          incorporationDate: 2003-10-27
          registrationNumber: 1037723044039
      - match: "Lieu d’enregistrement: Moscou, Fédération de Russie: /"
        props:
          jurisdiction: ru
          address: "Moscou, Fédération de Russie"
      - match: "Type d’entité: société par actions - Date d’enregistrement: 3.10.2002: /"
        props:
          legalForm: société par actions
          incorporationDate: 2002-10-03
      - match: "Numéro d’identification fiscale: 4345047310"
        props:
          innCode: 4345047310
      - match: "Type d’entité: société par actions - Lieu d’enregistrement: Moscou, Fédération de Russie - Date d’enregistrement: 22.6.2005: /"
        props:
          legalForm: société par actions
          jurisdiction: ru
          incorporationDate: 2005-06-22
      - match: "Numéro d’enregistrement: 7733546058"
        props:
          registrationNumber: 7733546058
      - match: "Type d’entité: société par actions - Date d’enregistrement: 14.10.2002: /"
        props:
          legalForm: société par actions
          incorporationDate: 2002-10-14
      - match: "Type d’entité: société par actions - Date d’enregistrement: 15.2.1994: /"
        props:
          legalForm: société par actions
          incorporationDate: 1994-02-15
      - match: "Type d’entité: société à responsabilité limitée - Date d’enregistrement: 17.2.2005: /"
        props:
          legalForm: société à responsabilité limitée
          incorporationDate: 2005-02-17
      - match: "Type d’entité: société par actions - Lieu d’enregistrement: Petrovsk, Fédération de Russie - Date d’enregistrement: 21.1.2014: /"
        props:
          legalForm: société par actions
          jurisdiction: ru
          incorporationDate: 2014-01-21
      - match: "Type d’entité: société par actions - Date d’enregistrement: 7.5.2008: Numéro d’enregistrement: 1085261002628"
        props:
          legalForm: société par actions
          incorporationDate: 2008-05-07
          registrationNumber: 1085261002628
      - match:
          - "Zones d'activité: bande de Gaza, Cisjordanie, Sud-Liban"
          - "Zones d’activité: bande de Gaza, Cisjordanie, Sud-Liban"
        props:
          country:
            - Gaza Strip
            - West Bank
            - Lebanon
      - match: "Type d’entité: entreprise fédérale d’État - Lieu d’enregistrement: Fédération de Russie, 393192, Tambov region, Kotovsk, Truda Ave., 23 - Date d’enregistrement: 16.8.2000: /"
        props:
          legalForm: entreprise fédérale d’État
          jurisdiction: ru
          address: "Fédération de Russie, 393192, Tambov region, Kotovsk, Truda Ave., 23"
          incorporationDate: 2000-08-16
      - match: "Type d’entité: entreprise publique fédérale - Lieu d’enregistrement: Fédération de Russie - Date d’enregistrement: 30.3.1992: /"
        props:
          legalForm: entreprise publique fédérale
          jurisdiction: ru
          incorporationDate: 1992-03-30
      - match: "Type d’entité: société par actions - Date d’enregistrement: 5.5.2003: /"
        props:
          legalForm: société par actions
          incorporationDate: 2003-05-05
      - match: "Type d’entité: société par actions - Lieu d’enregistrement: Fédération de Russie, 191014, Saint-Pétersbourg, Paradnaya st., 8 - Date d’enregistrement: 16.8.2010: /"
        props:
          legalForm: société par actions
          jurisdiction: ru
          address: "Fédération de Russie, 191014, Saint-Pétersbourg, Paradnaya st., 8"
          incorporationDate: 2010-08-16
      - match: "Type d’entité: société par actions - Lieu d’enregistrement: Fédération de Russie - Date d’enregistrement: 13.3.2009: /"
        props:
          legalForm: société par actions
          jurisdiction: ru
          incorporationDate: 2009-03-13
      - match: "Type d’entité: société par actions - Date d’enregistrement: 3.10.2002: /"
        props:
          legalForm: société par actions
          incorporationDate: 2002-10-03
      - match: "Type d’entité: société par actions - Date d’enregistrement: 20.8.2002: Numéro d’enregistrement: 1027739090708"
        props:
          legalForm: société par actions
          incorporationDate: 2002-08-20
          registrationNumber: 1027739090708
      - match: "Directeur général: Victor Victorovich Branchugov"
        associates:
          - Victor Victorovich Branchugov
      - match: "Type d’entité: société à responsabilité limitée - Date d’enregistrement: 25.12.2006: /"
        props:
          legalForm: société à responsabilité limitée
          incorporationDate: 2006-12-25
      - match: "Numéro d’identification fiscale: 7710657509"
        props:
          innCode: 7710657509
      - match: "Type d’entité: société par actions - Lieu d’enregistrement: Fédération de Russie - Date d’enregistrement: 18.10.1993: /"
        props:
          legalForm: société par actions
          jurisdiction: ru
          incorporationDate: 1993-10-18
      - match: "Numéro d’enregistrement: 1027100507268"
        props:
          registrationNumber: 1027100507268
      - match: "Type d’entité: société à responsabilité limitée - Date d’enregistrement: 18.3.2021: /"
        props:
          legalForm: société à responsabilité limitée
          incorporationDate: 2021-03-18
      - match: "Numéro d’identification fiscale: 9701173086"
        props:
          innCode: 9701173086
      - match: "Type d’entité: société à responsabilité limitée - Lieu d’enregistrement: Fédération de Russie - Date d’enregistrement: 6.9.2010: Numéro d’enregistrement: 1107746720322"
        props:
          legalForm: société à responsabilité limitée
          jurisdiction: ru
          incorporationDate: 2010-09-06
          registrationNumber: 1107746720322
      - match: "Numéro d’identification fiscale: 7733744331"
        props:
          innCode: 7733744331
      - match: "OGRN: 1107746720322"
        props:
          ogrnCode: 1107746720322
      - match: "KPP: 504401001"
        schema: Company
        props:
          kppCode: 504401001
      - match: "Type d’entité: société par actions - Date d’enregistrement: 12.9.2002: /"
        props:
          legalForm: société par actions
          incorporationDate: 2002-09-12
      - match: "Numéro d’identification fiscale: 7809009923"
        props:
          innCode: 7809009923
      - match: "Type d'entité: société publique par actions - Lieu d'enregistrement: 222511, République de Biélorussie, Minsk Region, Borisov District, Borisov, Gagarin St., 54 - Date d'enregistrement: 25.6.1998: Numéro d'enregistrement: 600012284"
        props:
          legalForm: société publique par actions
          jurisdiction: by
          address: "222511, République de Biélorussie, Minsk Region, Borisov District, Borisov, Gagarin St., 54"
          incorporationDate: 1998-06-25
          registrationNumber: 600012284
      - match: "Type d’entité: société par actions non publique - Lieu d’enregistrement: Fédération de Russie - Date d’enregistrement: 29.8.2001: /"
        props:
          legalForm: société par actions non publique
          jurisdiction: ru
          incorporationDate: 2001-08-29
      - match: "Numéro d’enregistrement: 1025002689205"
        props:
          registrationNumber: 1025002689205
      - match: "Type d'entité: société par actions - Lieu d'enregistrement: Fédération de Russie, Moscou - Date d'enregistrement: 8.2.1993: /"
        props:
          legalForm: société par actions
          jurisdiction: ru
          incorporationDate: 1993-02-08
      - match: "Numéro d'enregistrement: 7718016666"
        props:
          registrationNumber: 7718016666
      - match: "Type d’entité: société à responsabilité limitée - Date d’enregistrement: 25.3.2010: /"
        props:
          legalForm: société à responsabilité limitée
          incorporationDate: 2010-03-25
      - match: "Numéro d’identification fiscale: 7729652455"
        props:
          innCode: 7729652455
      - match: "Type d’entité: société par actions - Lieu d’enregistrement: Ryazan, Fédération de Russie - Date d’enregistrement: 18.2.2008: /"
        props:
          legalForm: société par actions
          jurisdiction: ru
          incorporationDate: 2008-02-18
      - match: "Numéro d’enregistrement: 6229060995"
        props:
          registrationNumber: 6229060995
      - match: "Type d’entité: société par actions - Lieu d’enregistrement: Omsk, Fédération de Russie - Date d’enregistrement: 31.1.2008: /"
        props:
          legalForm: société par actions
          jurisdiction: ru
          incorporationDate: 2008-01-31
      - match: "Numéro d’enregistrement: 5506202219"
        props:
          registrationNumber: 5506202219
      - match: "Type d'entité: société par actions - Date d'enregistrement: 15.12.2002: Numéro d'enregistrement: 1025001202544"
        props:
          legalForm: société par actions
          incorporationDate: 2002-12-15
          registrationNumber: 1025001202544
      - match: "Directeur général: Oleg Yurevitsh Martinov"
        associates:
          - Oleg Yurevitsh Martinov
      - match: "Lieu d'enregistrement: Saint-Pétersbourg, Fédération de Russie - Date d'enregistrement: 3.7.2013 - Directeur général: Viktor Yurievitch Ilyin: INN 7802830545 BIN 1137847251740 PPC 780101001 OKPO 27492853"
        props:
          jurisdiction: ru
          address: "Saint-Pétersbourg, Fédération de Russie"
          incorporationDate: 2013-07-03
          innCode: 7802830545
          description: BIN 1137847251740, PPC 780101001
          # ppcCode: 780101001
          okpoCode: 27492853
        associates:
          - Viktor Yurievitch Ilyin
      - match: "Type d’entité: société à responsabilité limitée - Date d’enregistrement: 24.3.2008: /"
        props:
          legalForm: société à responsabilité limitée
          incorporationDate: 2008-03-24
      - match: "Numéro d’identification fiscale: 7325078348"
        props:
          innCode: 7325078348
      - match: "Lieu d’enregistrement: Fédération de Russie - Date d’enregistrement: 29.9.2009 -Principal établissement: Moscou, Fédération de Russie: Numéro d’enregistrement: 1095027010242"
        props:
          jurisdiction: ru
          incorporationDate: 2009-09-29
          address: "Moscou, Fédération de Russie"
          registrationNumber: 1095027010242
      - match: "Numéro d'enregistrement national: 1079847085966"
        props:
          registrationNumber: 1079847085966
      - match: "Type d’entité: société par actions cotée - Date d’enregistrement: 29.9.1992: /"
        props:
          legalForm: société par actions cotée
          incorporationDate: 1992-09-29
      - match: "Numéro d’identification fiscale: 7714041693"
        props:
          innCode: 7714041693
      - match: "Type d’entité: société publique par actions - Lieu d’enregistrement: République de Biélorussie - Date d’enregistrement: 11.9.1991: /"
        props:
          legalForm: société publique par actions
          jurisdiction: by
          incorporationDate: 1991-09-11
      - match: "Numéro d’enregistrement: 100230519"
        props:
          registrationNumber: 100230519
      - match: "Lieu d'enregistrement: Fédération de Russie (305502, région de Koursk, pos. Marshal Zhukov, military unit 32406) - Date d'enregistrement: 26.11.2009 - Principal établissement: Fédération de Russie: 4611010810 (numéro d'identification fiscale)"
        props:
          jurisdiction: ru
          address: "305502, région de Koursk, pos. Marshal Zhukov, military unit 32406"
          incorporationDate: 2009-11-26
          innCode: 4611010810
      - match: "Lieu d’enregistrement: Fédération de Russie, 424003, Republic of Mari El, Yoshkar-Ola, st. Suvorova, 15 - Date d’enregistrement: 18.4.2002 Principal établissement: Fédération de Russie: Numéro d’identification fiscale: 1200001885"
        props:
          jurisdiction: ru
          address: "Fédération de Russie, 424003, Republic of Mari El, Yoshkar-Ola, st. Suvorova, 15"
          incorporationDate: 2002-04-18
          innCode: 1200001885
      - match: "Type d’entité: société par actions - Lieu d’enregistrement: Reutov, Fédération de Russie - Date d’enregistrement: 28.2.2007: /"
        props:
          legalForm: société par actions
          jurisdiction: ru
          incorporationDate: 2007-02-28
      - match: "Numéro d’identification fiscale: 5012039795"
        props:
          innCode: 5012039795
      - match: "Type d’entité: société par actions - Lieu d’enregistrement: Kaspiysk, République du Daghestan, Fédération de Russie - Date d’enregistrement: 24.11.2000: /"
        props:
          legalForm: société par actions
          jurisdiction: ru
          incorporationDate: 2000-11-24
      - match: "OGRN: 1020502130351"
        props:
          ogrnCode: 1020502130351
      - match: "Numéro d’identification fiscale: 0545001919"
        props:
          innCode: 0545001919
      - match: "Lieu d’enregistrement: Fédération de Russie, 105120, Moscou, Syromyatnichesky pr-d, 6 k.1 - Principal établissement: Fédération de Russie: Numéro d’identification fiscale: 7709827690"
        props:
          jurisdiction: ru
          address: "Fédération de Russie, 105120, Moscou, Syromyatnichesky pr-d, 6 k.1"
          incorporationDate: 2002-11-06
          innCode: 7709827690
      - match: "Type d’entité: société par actions - Date d’enregistrement: 6.11.2002: /"
        props:
          legalForm: société par actions
          incorporationDate: 2002-11-06
      - match: "Numéro d’identification fiscale: 7701315700"
        props:
          innCode: 7701315700
      - match: "Lieu d’enregistrement: Fédération de Russie, 432030, Ulyanovsk region, Ulyanovsk city, Narimanov Ave., 75 - Type d’entité: société par actions - Date d’enregistrement: 26.6.2008 Principal établissement: Fédération de Russie: Numéro d’identification fiscale: 7325081527"
        props:
          jurisdiction: ru
          address: "Fédération de Russie, 432030, Ulyanovsk region, Ulyanovsk city, Narimanov Ave., 75"
          legalForm: société par actions
          incorporationDate: 2008-06-26
          innCode: 7325081527
      - match: "Lieu d’enregistrement: Fédération de Russie, 129226, Moscou, Mira Avenue, 125 - Date d’enregistrement: 24.2.2011 - Principal établissement: Fédération de Russie: Numéro d’identification fiscale: 7717693545"
        props:
          jurisdiction: ru
          address: "Fédération de Russie, 129226, Moscou, Mira Avenue, 125"
          incorporationDate: 2011-02-24
          innCode: 7717693545
      - match: "Type d’entité: société à responsabilité limitée - Date d’enregistrement: 11.9.2020: /"
        props:
          legalForm: société à responsabilité limitée
          incorporationDate: 2020-09-11
      - match: "Lieu d’enregistrement: République de Biélorussie - Date d’enregistrement: 16.6.1992 - Principal établissement: République de Biélorussie: Numéro d’enregistrement: 300072763"
        props:
          jurisdiction: by
          incorporationDate: 1992-06-16
          registrationNumber: 300072763
      - match: "Type d’entité: société à responsabilité limitée - Date d’enregistrement: 17.9.2013: /"
        props:
          legalForm: société à responsabilité limitée
          incorporationDate: 2013-09-17
      - match: "Type d’entité: société par actions  - Date d’enregistrement: 14.10.2002: /"
        props:
          legalForm: société par actions
          incorporationDate: 2002-10-14
      - match: "Type d’entité: société par actions  - Date d’enregistrement: 15.2.1994: /"
        props:
          legalForm: société par actions
          incorporationDate: 1994-02-15
      - match: "Type d’entité: société à responsabilité limitée  - Date d’enregistrement: 17.2.2005: /"
        props:
          legalForm: société à responsabilité limitée
          incorporationDate: 2005-02-17
      - match: "Type d’entité: société par actions - Lieu d’enregistrement: Petrovsk, Fédération de Russie  - Date d’enregistrement: 21.1.2014: /"
        props:
          legalForm: société par actions
          jurisdiction: ru
          incorporationDate: 2014-01-21
      - match: "Type d’entité: société par actions  - Date d’enregistrement: 7.5.2008: Numéro d’enregistrement: 1085261002628"
        props:
          legalForm: société par actions
          incorporationDate: 2008-05-07
          registrationNumber: 1085261002628
      - match: "Type d’entité: entreprise fédérale d’État  - Lieu d’enregistrement: Fédération de Russie, 393192, Tambov region, Kotovsk, Truda Ave., 23 - Date d’enregistrement: 16.8.2000: /"
        props:
          legalForm: entreprise fédérale d’État
          jurisdiction: ru
          address: "Fédération de Russie, 393192, Tambov region, Kotovsk, Truda Ave., 23"
          incorporationDate: 2000-08-16
      - match: "Type d’entité: entreprise publique fédérale  - Lieu d’enregistrement: Fédération de Russie - Date d’enregistrement: 30.3.1992: /"
        props:
          legalForm: entreprise publique fédérale
          jurisdiction: ru
          incorporationDate: 1992-03-30
      - match: "Type d’entité: société par actions  - Date d’enregistrement: 5.5.2003: /"
        props:
          legalForm: société par actions
          incorporationDate: 2003-05-05
      - match: "Type d’entité: société par actions  - Lieu d’enregistrement: Fédération de Russie, 191014, Saint-Pétersbourg, Paradnaya st., 8 - Date d’enregistrement: 16.8.2010: /"
        props:
          legalForm: société par actions
          jurisdiction: ru
          address: "Fédération de Russie, 191014, Saint-Pétersbourg, Paradnaya st., 8"
          incorporationDate: 2010-08-16
      - match: "Type d’entité: société par actions  - Lieu d’enregistrement: Fédération de Russie - Date d’enregistrement: 13.3.2009: /"
        props:
          legalForm: société par actions
          jurisdiction: ru
          incorporationDate: 2009-03-13
      - match: "Type d’entité: société par actions  - Date d’enregistrement: 3.10.2002: /"
        props:
          legalForm: société par actions
          incorporationDate: 2002-10-03
      - match: "Type d’entité: société par actions  - Date d’enregistrement: 12.9.2002: /"
        props:
          legalForm: société par actions
          incorporationDate: 2002-09-12
      - match: "Type d’entité: société publique par actions  - Lieu d’enregistrement: République de Biélorussie - Date d’enregistrement: 11.9.1991: /"
        props:
          legalForm: société publique par actions
          jurisdiction: by
          incorporationDate: 1991-09-11
      - match: "Type d’entité: société par actions  - Lieu d’enregistrement: Reutov, Fédération de Russie - Date d’enregistrement: 28.2.2007: /"
        props:
          legalForm: société par actions
          jurisdiction: ru
          incorporationDate: 2007-02-28
      - match: "Type d’entité: société à responsabilité limitée  - Date d’enregistrement: 17.9.2013: /"
        props:
          legalForm: société à responsabilité limitée
          incorporationDate: 2013-09-17
      - match: "Lieu d’enregistrement: Prague, République tchèque - Date d’enregistrement: 14.3.2023: CZ05185327"
        props:
          jurisdiction: cz
          address: "Prague"
          incorporationDate: 2023-03-14
          registrationNumber: CZ05185327
      - match: "Lieu d'enregistrement: Damas, Syrie - Date d'enregistrement: 2007 - Principal établissement: Syrie: /"
        props:
          jurisdiction: sy
          address: "Damas, Syrie"
          incorporationDate: 2007
      - match: "Type d’entité: entité publique - Lieu d’enregistrement: Bandar Abbas, Iran - Date d’enregistrement: 1981 - Principal établissement: Iran: /"
        props:
          jurisdiction: ir
          address: "Bandar Abbas, Iran"
          incorporationDate: 1981
      - match: "Entité publique: /"
        props:
          legalForm: entité publique
      - match: "Numéro d’enregistrement: (Iran): 495080"
        props:
          registrationNumber: 495080
          jurisdiction: ir
      - match: "Numéro d’identification national (Iran): 14005997725"
        props:
          idNumber: 14005997725
          jurisdiction: ir
      - match: "Type d’entité: société à responsabilité limitée (SARL) - Lieu d’enregistrement: Iran  - Date d’enregistrement: 13.7.2016 - Principal établissement: Iran: /"
        props:
          legalForm: société à responsabilité limitée
          jurisdiction: ir
          incorporationDate: 2016-07-13
      - match: "déclarée à la préfecture du Nord (59) le 23 février 2018 sous le numéro W595030728: W595030728"
        props:
          jurisdiction: fr
          registrationNumber: W595030728
          incorporationDate: 2018-02-23
      - match: "déclarée à la préfecture du Rhône (69) le 23 novembre 2009 sous le numéro W691075246: W691075246"
        props:
          jurisdiction: fr
          registrationNumber: W691075246
          incorporationDate: 2009-11-23
      - match: "déclarée à la préfecture de police (75) le 28 mars 1990, sous le numéro W751148995: W751148995"
        props:
          jurisdiction: fr
          registrationNumber: W751148995
          incorporationDate: 1990-03-28
      - match: "déclarée le 1er juillet 2019 à la préfecture de police de Paris (75) sous le numéro W751252965 et le numéro SIREN 889271375 : W751252965"
        props:
          jurisdiction: fr
          registrationNumber:
            - W751252965
            - "889271375"
          incorporationDate: 2019-07-01
      - match: "Type d’entité: entité publique - Lieu d’enregistrement: Iran - Principal établissement: Iran: /"
        props:
          jurisdiction: ir
          legalForm: entité publique
<<<<<<< HEAD
=======
      - match: "Numéro d'enregistrement: 9103003070"
        props:
          registrationNumber: 9103003070
      - match: "UNP: 100185185"
        props:
          taxNumber: 100185185
      - match: "Lieu d'enregistrement: Fédération de Russie, 125284, Moscou, Leningradskiy Prospekt, d. 31a, str. 1 - Type d'entité: société par actions -Date d'enregistrement: 20.12.2002 -Principal établissement: Fédération de Russi e: Numéro d'identification fiscale: 0814118403"
        props:
          jurisdiction: ru
          address: "Fédération de Russie, 125284, Moscou, Leningradskiy Prospekt, d. 31a, str. 1"
          legalForm: société par actions
          incorporationDate: 2002-12-20
          innCode: 0814118403
      - match: "Lieu d'enregistrement: Fédération de Russie, 620024, Ekaterinbourg, ulitsa Simkaya, d. 2 - Type d'entité: société par actions - Date d'enregistrement: 18.5.2009 - Principal établissement: Fédération de Russie: Numéro d'identification fiscale: 6674331056"
        props:
          jurisdiction: ru
          address: "Fédération de Russie, 620024, Ekaterinbourg, ulitsa Simkaya, d. 2"
          legalForm: société par actions
          incorporationDate: 2009-05-18
          innCode: 6674331056
      - match: "Date d’enregistrement: 20.5.2019, (enregistrement en tant que petite et moyenne entreprise) - 10.7.2023 (enregistrement en tant que petite entreprise): /"
        props:
          incorporationDate: 2019-05-20
      - match: "Type d’entité: société anonyme par actions - Lieu d’enregistrement: Fédération de Russie - Date d’enregistrement: 4.3.2006 - Principal établissement: Khimki, Fédération de Russie: /"
        props:
          jurisdiction: ru
          address: "Khimki, Fédération de Russie"
          legalForm: société anonyme par actions
          incorporationDate: 2006-03-04
      - match: "Numéro d’enregistrement: 1067746341024"
        props:
          registrationNumber: 1067746341024
      - match: "Numéro d’identification fiscale: 7708591995"
        props:
          innCode: 7708591995
      - match: "Numéro d'enregistrement: 1135050007400"
        props:
          registrationNumber: 1135050007400
      - match: "Numéro d'identification fiscale: 5050108496"
        props:
          innCode: 5050108496
      - match: "Type d'entité: Société par actions - Lieu d'enregistrement: Fédération de Russie - Date d'enregistrement: 31.12.2013 - Principal établissement: Fédération de Russie: /"
        props:
          jurisdiction: ru
          legalForm: société par actions
          incorporationDate: 2013-12-31
      - match: "Type d'entité: Société par actions - Lieu d'enregistrement: 672530, territoire de Transbaïkalie, district de Tchita, 1 Atamanovskoye, Atamanovka, ul. Zavodskaya, d.1 - Date d'enregistrement: 11.6.2009: /"
        props:
          jurisdiction: ru
          address: "672530, territoire de Transbaïkalie, district de Tchita, 1 Atamanovskoye, Atamanovka, ul. Zavodskaya, d.1"
          legalForm: société par actions
          incorporationDate: 2009-06-11
      - match: "Numéro d'identification fiscale: 7524015624"
        props:
          innCode: 7524015624
      - match: "Type d'entité: Société par actions - Lieu d'enregistrement: 672530, territoire de Transbaïkalie, district de Tchita, 1 Atamanovskoye, Atamanovka, ul. Zavodskaya, d.1 - Date d'enregistrement: 11.6.2009 - Principal établissement: Fédération de Russie: /"
        props:
          jurisdiction: ru
          address: "672530, territoire de Transbaïkalie, district de Tchita, 1 Atamanovskoye, Atamanovka, ul. Zavodskaya, d.1"
          legalForm: société par actions
          incorporationDate: 2009-06-11
      - match: "Type d'entité: société par action"
        props:
          legalForm: société par action
      - match: "Lieu d'enregistrement: 67811 Amurskaya oblast, Belogorskiy Rayon, Vozhaevka, Fédération de Russie - Date d'enregistrement: 25.5.2009- Principal établissement: Fédération de Russie: Numéro d'identification fiscale: 2811005250"
        props:
          jurisdiction: ru
          address: "67811 Amurskaya oblast, Belogorskiy Rayon, Vozhaevka"
          incorporationDate: 2009-05-25
          innCode: 2811005250
      - match: "Type d'entité: société par actions cotée - Lieu d'enregistrement: Fédération de Russie - Date d'enregistrement: 10.11.1993 (date de constitution: 12.9.2002) - Principal établissement: Fédération de Russie - Numéro d'identification fiscale: 7449006184: 1027402696023"
        props:
          jurisdiction: ru
          legalForm: société par actions cotée
          incorporationDate: 1993-11-10
          registrationNumber: 1027402696023
      - match: "Date d'enregistrement: 17.9.2004: Numéro d'identification fiscale: 2005504830"
        props:
          incorporationDate: 2004-09-17
          innCode: 2005504830
      - match: "KPP: 200501001"
        schema: Company
        props:
          kppCode: 200501001
      - match: "Type d'entité: société par actions - Lieu d'enregistrement: Saint-Pétersbourg et Moscou, Fédération de Russie - Date d'enregistrement: 1988: 1027739028712"
        props:
          jurisdiction: ru
          address: "Saint-Pétersbourg et Moscou"
          legalForm: société par actions
          incorporationDate: 1988
          registrationNumber: 1027739028712
      - match: "Type d’entité: société par actions - Lieu d'enregistrement: Fédération de Russie - Date d'enregistrement: 12.11.1993: 1027700032161"
        props:
          jurisdiction: ru
          legalForm: société par actions
          incorporationDate: 1993-11-12
          registrationNumber: 1027700032161
      - match: "Principal établissement: Fédération de Russie: Numéro d'identification fiscale: 7713005406"
        props:
          jurisdiction: ru
          innCode: 7713005406
      - match: "Type d'entité: entreprise unitaire publique fédérale - Lieu d'enregistrement: Donetsk, Ukraine - Date d'enregistrement: 8.6.2023 - Principal établissement: Ukraine: /"
        props:
          jurisdiction: ua
          address: "Donetsk, Ukraine"
          legalForm: entreprise unitaire publique fédérale
          incorporationDate: 2023-06-08
      - match: "Numéro d'identification fiscale: 7704857789 - Date d'enregistrement: 2007: KPP: 770401001"
        schema: Company
        props:
          innCode: 7704857789
          incorporationDate: 2007
          kppCode: 770401001
      - match: "Numéro d'enregistrement: 1207700325590"
        props:
          registrationNumber: 1207700325590
      - match: "Type d'entité: Société par actions - Lieu d'enregistrement: Fédération de Russie - Date d'enregistrement: 7.9.2020 - Principal établissement: Fédération de Russie: /"
        props:
          jurisdiction: ru
          legalForm: société par actions
          incorporationDate: 2020-09-07
      - match: "Type d'entité: société à responsabilité limitée - Lieu d'enregistrement: Fédération de Russie - Date d'enregistrement: 3.2.2016 - Principal établissement: Fédération de Russie - Numéro d'identification fiscale: 7811285656: 1167847076825"
        props:
          jurisdiction: ru
          legalForm: société à responsabilité limitée
          incorporationDate: 2016-02-03
          innCode: 7811285656
          registrationNumber: 1167847076825
      - match: "Type d'entité: société à responsabilité limitée"
        props:
          legalForm: société à responsabilité limitée
      - match: "Numéro d'enregistrement: 2508064833"
        props:
          registrationNumber: 2508064833
      - match: "Type d'entité: société à responsabilité limitée - Lieu d'enregistrement: Nakhodka, Fédération de Russie - Principal établissement: Nakhodka, Fédération de Russie: /"
        props:
          jurisdiction: ru
          address: "Nakhodka, Fédération de Russie"
          legalForm: société à responsabilité limitée
      - match: "Numéro d'identification fiscale: 774301001"
        props:
          innCode: 774301001
      - match: "KPP: 7704223366"
        schema: Company
        props:
          kppCode: 7704223366
      - match: "Numéro OGRN: 1027700590521"
        props:
          ogrnCode: 1027700590521
      - match: "Lieu d'enregistrement: Moscou, Fédération de Russie - Date d'enregistrement: 9.1.2016: /"
        props:
          jurisdiction: ru
          address: "Moscou, Fédération de Russie"
          incorporationDate: 2016-01-09
      - match: "Type d'entité: société à responsabilité limitée - Lieu d'enregistrement: Fédération de Russie, 105082, Moscou, Rubtsovskaya nab., 3 p. 1 -Date d'enregistrement: 29.4.2011 - Principal établissement: Moscou, Fédération de Russie: OGRN: 1117746345166"
        props:
          jurisdiction: ru
          address: "Fédération de Russie, 105082, Moscou, Rubtsovskaya nab., 3 p. 1"
          legalForm: société à responsabilité limitée
          incorporationDate: 2011-04-29
          registrationNumber: 1117746345166
      - match: "Type d'entité: société à responsabilité limitée - Lieu d'enregistrement: Fédération de Russie - Date d'enregistrement: 26.9.2016 - Principal établissement: Fédération de Russie - Numéro d'identification fiscale: 5050127869: 1165050054949"
        props:
          jurisdiction: ru
          legalForm: société à responsabilité limitée
          incorporationDate: 2016-09-26
          innCode: 5050127869
          registrationNumber: 1165050054949
      - match: "Numéro d'enregistrement: 1025203020193"
        props:
          registrationNumber: 1025203020193
      - match: "Numéro d'identification fiscale: 5260003387"
        props:
          innCode: 5260003387
      - match: "Type d'entité: établissement scientifique relevant du budget de l'État fédéral - Lieu d'enregistrement: Fédération de Russie - Date d'enregistrement: 12.4.1993 (date de constitution: 11.9.2002) - Principal établissement: Fédération de Russie: /"
        props:
          jurisdiction: ru
          legalForm: établissement scientifique relevant du budget de l'État fédéral
          incorporationDate: 1993-04-12
      - match: "Lieu d'enregistrement: Fédération de Russie, 123298, Moscou, ulitsa Narodnogo Opolcheniya, d. 40, k. 2- Type d'entité: société à responsabilité limitée - Date d'enregistrement: 25.11.2002 - Principal établissement: Fédération de Russie: Numéro d'identification fiscale: 8608049090"
        props:
          jurisdiction: ru
          address: "Fédération de Russie, 123298, Moscou, ulitsa Narodnogo Opolcheniya, d. 40, k. 2"
          legalForm: société à responsabilité limitée
          incorporationDate: 2002-11-25
          innCode: 8608049090
      - match: "Type d'entité: société à responsabilité limitée"
        props:
          legalForm: société à responsabilité limitée
      - match: "Type d'entité: société à responsabilité limitée - Lieu d'enregistrement: Fédération de Russie - Date d'enregistrement: 6.3.2019 - Principal établissement: Fédération de Russie - Numéro d'identification fiscale: 7816691806: 119784705296"
        props:
          jurisdiction: ru
          legalForm: société à responsabilité limitée
          incorporationDate: 2019-03-06
          innCode: 7816691806
          registrationNumber: 119784705296
      - match: "Numéro d'enregistrement: 1147746324340"
        props:
          registrationNumber: 1147746324340
      - match: "Numéro d'identification fiscale: 7704859803"
        props:
          innCode: 7704859803
      - match: "Type d'entité: Société par actions - Lieu d'enregistrement: Fédération de Russie - Date d'enregistrement: 26.3.2014 - Principal établissement: Fédération de Russie: /"
        props:
          jurisdiction: ru
          legalForm: société par actions
          incorporationDate: 2014-03-26
      - match: "Lieu d'enregistrement: 630004, Ulitsa Lenina d. 52, Novossibirsk, Fédération de Russie - Type d'entité: société à responsabilité limitée - Date d'enregistrement: 27.4.2015 - Principal établissement: Fédération de Russie: Numéro d'identification fiscale: 5407223338"
        props:
          jurisdiction: ru
          address: "630004, Ulitsa Lenina d. 52, Novossibirsk"
          legalForm: société à responsabilité limitée
          incorporationDate: 2015-04-27
          innCode: 5407223338
      - match: "Type d'entité: société par action"
        props:
          legalForm: société par action
      - match: "Type d'entité: Compagnie aérienne / Société par actions ouverte - Lieu d'enregistrement: Iekaterinbourg, Fédération de Russie - Date d'enregistrement: 28.12.1993 - Principal établissement: Fédération de Russie: /"
        props:
          jurisdiction: ru
          address: "Iekaterinbourg, Fédération de Russie"
          legalForm: société par actions ouverte
          incorporationDate: 1993-12-28
      - match: "Numéros d'enregistrement: 6608003013"
        props:
          registrationNumber: 6608003013
      - match: "Numéros d'enregistrement: 668501001"
        props:
          registrationNumber: 668501001
      - match: "Type d'entité: société à responsabilité limitée - Lieu d'enregistrement: Fédération de Russie - Date d'enregistrement: 18.6.2010 - Principal établissement: Fédération de Russie - Numéro d'identification fiscale: 5008054416: 1105047006954"
        props:
          jurisdiction: ru
          legalForm: société à responsabilité limitée
          incorporationDate: 2010-06-18
          innCode: 5008054416
          registrationNumber: 1105047006954
      - match: "Type d'entité: organisation non gouvernementale"
        props:
          legalForm: organisation non gouvernementale
>>>>>>> 84a6c52f
      - match: "Numéro d’enregistrement: 1237700470842"
        props:
          registrationNumber: 1237700470842
      - match: "Type d’entité: société par actions - Lieu d’enregistrement: Moscou, Fédération de Russie - Date d’enregistrement: 12.7.2023: /"
        props:
<<<<<<< HEAD
          legalForm: société par actions
          jurisdiction: ru
=======
          jurisdiction: ru
          address: "Moscou, Fédération de Russie"
          legalForm: société par actions
>>>>>>> 84a6c52f
          incorporationDate: 2023-07-12
      - match: "Lieu d'enregistrement: Moscou, Fédération de Russie - Date d'enregistrement: 19.9.2014 -Principal établissement: Fédération de Russie: 1147799015231"
        props:
          jurisdiction: ru
          address: "Moscou, Fédération de Russie"
          incorporationDate: 2014-09-19
          registrationNumber: 1147799015231
      - match: "Type d'entité: Société par actions ouverte"
        props:
          legalForm: société par actions ouverte
      - match: "Lieu d'enregistrement: Leningradskaya ul., bâtiment 41 Gourzouf, Yalta, Crimée Ukraine - Date d'enregistrement: 15.8.2014 - Principal établissement: Crimée, Ukraine: /"
        props:
          jurisdiction: ua
          address: "Leningradskaya ul., bâtiment 41 Gourzouf, Yalta, Crimée Ukraine"
          incorporationDate: 2014-08-15
      - match: "Numéro d'enregistrement: 1025203720189"
        props:
          registrationNumber: 1025203720189
      - match: "Numéro d'identification fiscale: 5262008630"
        props:
          innCode: 5262008630
      - match: "Type d'entité: Société par actions - Lieu d'enregistrement: Fédération de Russie - Date d'enregistrement: 2.7.1990 (date de constitution: 30.7.2002) - Principal établissement: Fédération de Russie: /"
        props:
<<<<<<< HEAD
          legalForm: société par actions
          jurisdiction: ru
=======
          jurisdiction: ru
          legalForm: société par actions
>>>>>>> 84a6c52f
          incorporationDate: 1990-07-02
      - match: "Numéro d'enregistrement: 1227700284470"
        props:
          registrationNumber: 1227700284470
      - match: "Type d'entité: société à responsabilité limitée - Lieu d'enregistrement: Moscou, Fédération de Russie - Date d'enregistrement: 18.5.2022: /"
        props:
<<<<<<< HEAD
          legalForm: société à responsabilité limitée
          jurisdiction: ru
=======
          jurisdiction: ru
          address: "Moscou, Fédération de Russie"
          legalForm: société à responsabilité limitée
>>>>>>> 84a6c52f
          incorporationDate: 2022-05-18
      - match: "1077328004841"
        props:
          registrationNumber: 1077328004841
      - match: "Date d'enregistrement: 9.7.2007 - Type d'entité: société à responsabilité limitée - Principal établissement: Fédération de Russie -: 1077757722206"
        props:
          incorporationDate: 2007-07-09
<<<<<<< HEAD
          jurisdiction: ru
=======
>>>>>>> 84a6c52f
          legalForm: société à responsabilité limitée
          registrationNumber: 1077757722206
      - match: "Numéro d'identification fiscale: 7725611507"
        props:
          innCode: 7725611507
      - match: "Type d'entité: Société par actions ouverte - Lieu d'enregistrement: Biélorussie - Date d'enregistrement: 24.3.1992. Principal établissement: Biélorussie: OKPO: 14541426"
        props:
<<<<<<< HEAD
          legalForm: société par actions ouverte
          jurisdiction: by
          incorporationDate: 1992-03-24
          okpoCode: 14541426
=======
          jurisdiction: by
          legalForm: société par actions ouverte
          incorporationDate: 1992-03-24
          registrationNumber: 14541426
>>>>>>> 84a6c52f
      - match: "Numéro d’enregistrement: 1193926007153"
        props:
          registrationNumber: 1193926007153
      - match: "Type d’entité: société à responsabilité limitée internationale: /"
        props:
<<<<<<< HEAD
          legalForm: société à responsabilité limitée internationale
=======
          legalForm: société à responsabilité limitée internationale
      - match: "Type d'entité: entreprise unitaire publique fédérale - Lieu d'enregistrement: Donetsk, Ukraine - Date d'enregistrement: 8.6.2023  - Principal établissement: Ukraine: /"
        props:
          jurisdiction: ua
          address: "Donetsk, Ukraine"
          legalForm: entreprise unitaire publique fédérale
          incorporationDate: 2023-06-08
      - match: "Type d’entité: société par actions - Lieu d’enregistrement: Moscou, Fédération de Russie - Date d’enregistrement: 12.7.2023: /"
        props:
          jurisdiction: ru
          address: "Moscou, Fédération de Russie"
          legalForm: société par actions
          incorporationDate: 2023-07-12
      - match: "Numéro d’enregistrement: 1237700470842"
        props:
          registrationNumber: 1237700470842
      - match: "Type d'entité: organisation non  gouvernementale"
        props:
          legalForm: organisation non gouvernementale
>>>>>>> 84a6c52f
<|MERGE_RESOLUTION|>--- conflicted
+++ resolved
@@ -3840,8 +3840,6 @@
         props:
           jurisdiction: ir
           legalForm: entité publique
-<<<<<<< HEAD
-=======
       - match: "Numéro d'enregistrement: 9103003070"
         props:
           registrationNumber: 9103003070
@@ -4081,20 +4079,14 @@
       - match: "Type d'entité: organisation non gouvernementale"
         props:
           legalForm: organisation non gouvernementale
->>>>>>> 84a6c52f
       - match: "Numéro d’enregistrement: 1237700470842"
         props:
           registrationNumber: 1237700470842
       - match: "Type d’entité: société par actions - Lieu d’enregistrement: Moscou, Fédération de Russie - Date d’enregistrement: 12.7.2023: /"
         props:
-<<<<<<< HEAD
-          legalForm: société par actions
-          jurisdiction: ru
-=======
           jurisdiction: ru
           address: "Moscou, Fédération de Russie"
           legalForm: société par actions
->>>>>>> 84a6c52f
           incorporationDate: 2023-07-12
       - match: "Lieu d'enregistrement: Moscou, Fédération de Russie - Date d'enregistrement: 19.9.2014 -Principal établissement: Fédération de Russie: 1147799015231"
         props:
@@ -4118,27 +4110,17 @@
           innCode: 5262008630
       - match: "Type d'entité: Société par actions - Lieu d'enregistrement: Fédération de Russie - Date d'enregistrement: 2.7.1990 (date de constitution: 30.7.2002) - Principal établissement: Fédération de Russie: /"
         props:
-<<<<<<< HEAD
-          legalForm: société par actions
-          jurisdiction: ru
-=======
-          jurisdiction: ru
-          legalForm: société par actions
->>>>>>> 84a6c52f
+          jurisdiction: ru
+          legalForm: société par actions
           incorporationDate: 1990-07-02
       - match: "Numéro d'enregistrement: 1227700284470"
         props:
           registrationNumber: 1227700284470
       - match: "Type d'entité: société à responsabilité limitée - Lieu d'enregistrement: Moscou, Fédération de Russie - Date d'enregistrement: 18.5.2022: /"
         props:
-<<<<<<< HEAD
-          legalForm: société à responsabilité limitée
-          jurisdiction: ru
-=======
           jurisdiction: ru
           address: "Moscou, Fédération de Russie"
           legalForm: société à responsabilité limitée
->>>>>>> 84a6c52f
           incorporationDate: 2022-05-18
       - match: "1077328004841"
         props:
@@ -4146,10 +4128,6 @@
       - match: "Date d'enregistrement: 9.7.2007 - Type d'entité: société à responsabilité limitée - Principal établissement: Fédération de Russie -: 1077757722206"
         props:
           incorporationDate: 2007-07-09
-<<<<<<< HEAD
-          jurisdiction: ru
-=======
->>>>>>> 84a6c52f
           legalForm: société à responsabilité limitée
           registrationNumber: 1077757722206
       - match: "Numéro d'identification fiscale: 7725611507"
@@ -4157,25 +4135,15 @@
           innCode: 7725611507
       - match: "Type d'entité: Société par actions ouverte - Lieu d'enregistrement: Biélorussie - Date d'enregistrement: 24.3.1992. Principal établissement: Biélorussie: OKPO: 14541426"
         props:
-<<<<<<< HEAD
-          legalForm: société par actions ouverte
-          jurisdiction: by
-          incorporationDate: 1992-03-24
-          okpoCode: 14541426
-=======
           jurisdiction: by
           legalForm: société par actions ouverte
           incorporationDate: 1992-03-24
           registrationNumber: 14541426
->>>>>>> 84a6c52f
       - match: "Numéro d’enregistrement: 1193926007153"
         props:
           registrationNumber: 1193926007153
       - match: "Type d’entité: société à responsabilité limitée internationale: /"
         props:
-<<<<<<< HEAD
-          legalForm: société à responsabilité limitée internationale
-=======
           legalForm: société à responsabilité limitée internationale
       - match: "Type d'entité: entreprise unitaire publique fédérale - Lieu d'enregistrement: Donetsk, Ukraine - Date d'enregistrement: 8.6.2023  - Principal établissement: Ukraine: /"
         props:
@@ -4194,5 +4162,4 @@
           registrationNumber: 1237700470842
       - match: "Type d'entité: organisation non  gouvernementale"
         props:
-          legalForm: organisation non gouvernementale
->>>>>>> 84a6c52f
+          legalForm: organisation non gouvernementale