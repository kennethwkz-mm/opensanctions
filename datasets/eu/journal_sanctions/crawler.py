import csv
from typing import Dict

from zavod import Context, Entity
import zavod.helpers as h
from nomenklatura.resolver import Linker
from zavod.integration import get_dataset_linker


def crawl_row(
    context: Context, linker: Linker[Entity], row_idx: int, row: Dict[str, str]
) -> None:
    """Process one row of the CSV data"""
    row_id = row.pop("List ID").strip(" \t.")
    entity_type = row.pop("Type").strip()
    name = row.pop("Name").strip()
    country = row.pop("Country").strip()
    reg_number = row.pop("registrationNumber").strip()

    context.log.info(f"Processing row #{row_idx}: {name}")
    entity = context.make(entity_type)
    entity.id = context.make_id(row_id, name, country)
    context.log.debug(f"Unique ID {entity.id}")
    canonical_id = linker.get_canonical(entity.id)
    for other_id in linker.get_referents(canonical_id):
        if other_id.startswith("eu-fsf-"):
            context.log.warning(
                f"Row {row_idx} is also present in FSF XML: {other_id}, can be removed from sheet",
                row_id=row_id,
                other_id=other_id,
                name=name,
                entity_type=entity_type,
                country=country,
            )

    entity.add("topics", "sanction")
    dob = row.pop("DOB")
    if entity.schema.is_a("Organization"):
        h.apply_dates(entity, "incorporationDate", h.multi_split(dob, ";"))
    elif entity.schema.is_a("Person"):
        h.apply_dates(entity, "birthDate", h.multi_split(dob, ";"))
    entity.add("birthPlace", row.pop("POB"), quiet=True)
    entity.add("country", h.multi_split(country, ";"))
    entity.add("name", h.multi_split(name, ";"))
<<<<<<< HEAD
    entity.add("previousName", h.multi_split(row.pop("previousName"), ";"), quiet=True)
=======
    entity.add("previousName", h.multi_split(row.pop("previousName"), ";"))
>>>>>>> ce48dcb5
    entity.add("alias", h.multi_split(row.pop("Alias"), ";"))
    entity.add_cast("Person", "passportNumber", h.multi_split(row.pop("passport"), ";"))
    entity.add("taxNumber", h.multi_split(row.pop("taxNumber"), ";"), quiet=True)
    entity.add("idNumber", h.multi_split(row.pop("idNumber"), ";"), quiet=True)
    entity.add("imoNumber", row.pop("imoNumber"), quiet=True)
    entity.add("notes", row.pop("Notes").strip())
    entity.add("position", h.multi_split(row.pop("Position", None), ";"), quiet=True)
    entity.add("address", h.multi_split(row.pop("Address", None), ";"), quiet=True)
    entity.add("email", h.multi_split(row.pop("email"), ";"), quiet=True)
    entity.add("website", h.multi_split(row.pop("website"), ";"), quiet=True)
    entity.add("gender", row.pop("Gender", None), quiet=True)
    entity.add("sourceUrl", h.multi_split(row.pop("Source URL"), ";"))
    if "ru" in entity.get("country"):
        entity.add("ogrnCode", h.multi_split(reg_number, ";"))
    else:
        entity.add("registrationNumber", h.multi_split(reg_number, ";"))

    for related_name in h.multi_split(row.pop("related"), ";"):
        related = context.make("LegalEntity")
        related.id = context.make_id(related_name, entity.id)
        related.add("name", related_name)

        rel = context.make("UnknownLink")
        rel.id = context.make_id(related.id, entity.id)
        rel.add("subject", related)
        rel.add("object", entity)

        context.emit(related)
        context.emit(rel)

    sanction = h.make_sanction(context, entity)
    start_date = row.pop("startDate")
    h.apply_date(sanction, "startDate", start_date)

    for public_key in h.multi_split(row.pop("crypto wallet"), [";"]):
        wallet = context.make("CryptoWallet")
        wallet.id = context.make_id(public_key)
        wallet.add("publicKey", public_key)
        wallet.add("holder", entity)
        wallet.add("topics", "sanction")

        wallet_sanction = h.make_sanction(context, wallet)
        h.apply_date(wallet_sanction, "startDate", start_date)

        context.emit(wallet)
        context.emit(wallet_sanction)

    context.emit(entity)
    context.emit(sanction)

    context.audit_data(row)


def crawl(context: Context):
    path = context.fetch_resource("source.csv", context.data_url)
    linker = get_dataset_linker(context.dataset)
    with open(path, "rt") as infh:
        for idx, row in enumerate(csv.DictReader(infh)):
            crawl_row(context, linker, idx, row)<|MERGE_RESOLUTION|>--- conflicted
+++ resolved
@@ -42,11 +42,7 @@
     entity.add("birthPlace", row.pop("POB"), quiet=True)
     entity.add("country", h.multi_split(country, ";"))
     entity.add("name", h.multi_split(name, ";"))
-<<<<<<< HEAD
-    entity.add("previousName", h.multi_split(row.pop("previousName"), ";"), quiet=True)
-=======
     entity.add("previousName", h.multi_split(row.pop("previousName"), ";"))
->>>>>>> ce48dcb5
     entity.add("alias", h.multi_split(row.pop("Alias"), ";"))
     entity.add_cast("Person", "passportNumber", h.multi_split(row.pop("passport"), ";"))
     entity.add("taxNumber", h.multi_split(row.pop("taxNumber"), ";"), quiet=True)
