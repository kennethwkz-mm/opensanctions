type: collection
title: Incoming
hidden: true
coverage:
  frequency: daily
summary: >
  A place for new datasets to be checked before moving to default
description: |
  New datasets come here to see if they behave themselves in the bigger system
  before being moved to a collection under default.
<<<<<<< HEAD
children: []
=======
children:
  - cz_national_sanctions
  - us_finra_actions
>>>>>>> f1e36d41
ci_test: false<|MERGE_RESOLUTION|>--- conflicted
+++ resolved
@@ -8,11 +8,6 @@
 description: |
   New datasets come here to see if they behave themselves in the bigger system
   before being moved to a collection under default.
-<<<<<<< HEAD
-children: []
-=======
 children:
   - cz_national_sanctions
-  - us_finra_actions
->>>>>>> f1e36d41
 ci_test: false