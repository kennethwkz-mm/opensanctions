[build-system]
requires = ["hatchling"]
build-backend = "hatchling.build"

[project]
name = "zavod"
version = "0.8.0"
description = "Data factory for followthemoney data."
readme = "README.md"
license = { file = "LICENSE" }
authors = [{ name = "OpenSanctions", email = "info@opensanctions.org" }]
classifiers = [
    "Intended Audience :: Developers",
    "Operating System :: OS Independent",
    "License :: OSI Approved :: MIT License",
    "Programming Language :: Python :: 3.11",
    "Programming Language :: Python :: 3.12",
]
requires-python = ">= 3.11"
dependencies = [
    "followthemoney == 3.8.*",
    "nomenklatura[leveldb] == 3.17.3",
    "countrynames >= 1.16.10, < 2.0",
    "plyvel == 1.5.1",
<<<<<<< HEAD
    "rigour == 0.11.1",
=======
    "rigour == 0.12.1",
>>>>>>> 8aa96846
    "datapatch >= 1.1,< 1.3",
    "fingerprints == 1.2.*",
    "certifi",
    "colorama",
    "google-cloud-storage",
    "jinja2",
    "types-jinja2",
    "lxml == 5.4.0",
    "openpyxl == 3.1.5",
    "orjson == 3.10.18",
    "ijson > 3.2, < 4.0",
    "pantomime == 0.6.1",
    "pdfplumber == 0.11.6",
    "prefixdate",
    "psycopg2-binary",
    "pyicu == 2.15.2",
    "pywikibot==9.6.3",
    "openai >= 1.33.0, < 2.0.0",
    "requests[security]",
    "requests_oauthlib",
    "sqlalchemy[mypy]",
    "structlog",
    "xlrd == 2.0.1",
    "cryptography",
    "duckdb == 1.2.2",
    "sentry-sdk >= 2.20.0, <3.0.0",
]

[project.urls]
Documentation = "https://github.com/opensanctions/opensanctions/"
Repository = "https://github.com/opensanctions/opensanctions.git"
Issues = "https://github.com/opensanctions/opensanctions/issues"

[project.optional-dependencies]
dev = [
    "black==25.1.0",
    "isort==6.0.1",
    "wheel>=0.29.0",
    "twine",
    "build",
    "mypy",
    "flake8>=2.6.0",
    "pytest",
    "ruff>=0.4.0,<1.0.0",
    "pytest-cov",
    "lxml-stubs == 0.5.1",
    "coverage>=4.1",
    "requests-mock",
    "types-setuptools",
    "types-requests",
    "types-openpyxl",
    "types-google-cloud-ndb",
    "types-redis",
    "pre-commit",
]
docs = [
    "pillow",
    "cairosvg",
    "mkdocs",
    "mkdocstrings[python]",
    "mkdocs-material",
]

[project.scripts]
zavod = "zavod.cli:cli"

[tool.hatch.build.targets.sdist]
only-include = ["zavod", "LICENSE", "README.md"]

[tool.distutils.bdist_wheel]
universal = true

[tool.coverage.run]
branch = true

[tool.hatch.metadata]
allow-direct-references = true<|MERGE_RESOLUTION|>--- conflicted
+++ resolved
@@ -22,11 +22,7 @@
     "nomenklatura[leveldb] == 3.17.3",
     "countrynames >= 1.16.10, < 2.0",
     "plyvel == 1.5.1",
-<<<<<<< HEAD
-    "rigour == 0.11.1",
-=======
-    "rigour == 0.12.1",
->>>>>>> 8aa96846
+    "rigour == 0.12.2",
     "datapatch >= 1.1,< 1.3",
     "fingerprints == 1.2.*",
     "certifi",
