"""Data cleaning and entity generation helpers.

This module contains a number of functions that are useful for parsing
real-world data (like XML, CSV, date formats) and converting it into
FollowTheMoney entity structures. Factory methods are provided for
handling common entity patterns as a way to reduce boilerplate code
and improve consistency across datasets.

A typical use might look like this:

```python
from zavod import Context
from zavod import helpers as h

def crawl(context: Context) -> None:
    # ... fetch some data
    for row in data:
        entity = context.make("Person")
        entity.id = context.make_id(row.get("id"))
        # Using the helper guarantees a consistent handling of the
        # attributes, and in this case will also automatically
        # generate a full name for the entity:
        h.apply_name(
            entity,
            first_name=row.get("first_name"),
            patronymic=row.get("patronymic"),
            last_name=row.get("last_name"),
            title=row.get("title"),
        )
        context.emit(entity)
```

Any data wrangling code that is repeated in three or more crawlers should
be considered for inclusion in the helper library.
"""

from zavod.helpers.xml import remove_namespace
from zavod.helpers.names import make_name, apply_name, split_comma_names
from zavod.helpers.positions import make_position, make_occupancy
from zavod.helpers.text import clean_note, is_empty, remove_bracketed
from zavod.helpers.text import multi_split
from zavod.helpers.sanctions import make_sanction
from zavod.helpers.addresses import make_address, format_address
from zavod.helpers.addresses import copy_address, apply_address, postcode_pobox
from zavod.helpers.dates import extract_years, parse_date, check_no_year
from zavod.helpers.dates import parse_formats, apply_date, apply_dates
from zavod.helpers.dates import replace_months
from zavod.helpers.identification import make_identification
from zavod.helpers.securities import make_security
<<<<<<< HEAD
from zavod.helpers.excel import convert_excel_cell, convert_excel_date
from zavod.helpers.html import parse_table, cells_to_str, links_to_dict
=======
from zavod.helpers.excel import convert_excel_cell, convert_excel_date, parse_xlsx_sheet
from zavod.helpers.html import parse_table
>>>>>>> de489198
from zavod.helpers.crypto import extract_cryptos
from zavod.helpers.change import assert_dom_hash, assert_url_hash, assert_html_url_hash
from zavod.helpers.pdf import make_pdf_page_images

__all__ = [
    "clean_note",
    "is_empty",
    "multi_split",
    "remove_bracketed",
    "make_address",
    "format_address",
    "apply_address",
    "copy_address",
    "postcode_pobox",
    "make_sanction",
    "make_identification",
    "extract_years",
    "parse_date",
    "parse_formats",
    "parse_xlsx_sheet",
    "check_no_year",
    "apply_date",
    "apply_dates",
    "replace_months",
    "convert_excel_cell",
    "convert_excel_date",
    "make_security",
    "remove_namespace",
    "make_name",
    "apply_name",
    "make_position",
    "make_occupancy",
    "parse_table",
    "cells_to_str",
    "links_to_dict",
    "extract_cryptos",
    "assert_dom_hash",
    "assert_url_hash",
    "assert_html_url_hash",
    "split_comma_names",
    "make_pdf_page_images",
]<|MERGE_RESOLUTION|>--- conflicted
+++ resolved
@@ -47,13 +47,8 @@
 from zavod.helpers.dates import replace_months
 from zavod.helpers.identification import make_identification
 from zavod.helpers.securities import make_security
-<<<<<<< HEAD
-from zavod.helpers.excel import convert_excel_cell, convert_excel_date
-from zavod.helpers.html import parse_table, cells_to_str, links_to_dict
-=======
 from zavod.helpers.excel import convert_excel_cell, convert_excel_date, parse_xlsx_sheet
-from zavod.helpers.html import parse_table
->>>>>>> de489198
+from zavod.helpers.html import parse_html_table, cells_to_str, links_to_dict
 from zavod.helpers.crypto import extract_cryptos
 from zavod.helpers.change import assert_dom_hash, assert_url_hash, assert_html_url_hash
 from zavod.helpers.pdf import make_pdf_page_images
@@ -86,7 +81,7 @@
     "apply_name",
     "make_position",
     "make_occupancy",
-    "parse_table",
+    "parse_html_table",
     "cells_to_str",
     "links_to_dict",
     "extract_cryptos",
