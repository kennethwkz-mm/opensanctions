from followthemoney.helpers import check_person_cutoff
from nomenklatura.judgement import Judgement
from nomenklatura.resolver import Resolver
from nomenklatura.cache import Cache
from nomenklatura.enrich import Enricher, EnrichmentException, get_enricher

from zavod.meta import Dataset, get_multi_dataset
from zavod.entity import Entity
from zavod.context import Context
from zavod.dedupe import get_resolver
from zavod.store import get_store


def dataset_enricher(dataset: Dataset, cache: Cache) -> Enricher:
    """Load and configure the enricher interface."""
    config = dict(dataset.config)
    enricher_type = config.pop("type")
    enricher_cls = get_enricher(enricher_type)
    if enricher_cls is None:
        raise RuntimeError("Could load enricher: %s" % enricher_type)
    return enricher_cls(dataset, cache, config)  # type: ignore


def save_match(
    context: Context,
    resolver: Resolver[Entity],
    enricher: Enricher,
    entity: Entity,
    match: Entity,
    threshold: float,
) -> None:
    if match.id is None or entity.id is None:
        return None
    if not entity.schema.can_match(match.schema):
        return None
    judgement = resolver.get_judgement(match.id, entity.id)

    if judgement not in (Judgement.NEGATIVE, Judgement.POSITIVE):
        context.emit(match, external=True)

    # Store previously confirmed matches to the database and make
    # them visible:
    if judgement == Judgement.POSITIVE:
        context.log.info("Enrich [%s]: %r" % (entity, match))
        for adjacent in enricher.expand_wrapped(entity, match):
            if check_person_cutoff(adjacent):
                continue
            # self.log.info("Added", entity=adjacent)
            context.emit(adjacent)


def enrich(context: Context) -> None:
<<<<<<< HEAD
    enrichment_dataset = get_multi_dataset(context.dataset.inputs)
    view = get_view(enrichment_dataset)
    context.log.info(
        "Enriching %s (%s)"
        % (enrichment_dataset.name, [d.name for d in enrichment_dataset.datasets])
    )
=======
>>>>>>> 6e8e6323
    resolver = get_resolver()
    scope = get_multi_dataset(context.dataset.inputs)
    store = get_store(scope, resolver)
    store.sync()
    view = store.view(scope)
    enricher = dataset_enricher(context.dataset, context.cache)
    threshold = float(context.dataset.config.get("threshold", 0.7))
    try:
        for entity_idx, entity in enumerate(view.entities()):
            if entity_idx > 0 and entity_idx % 1000 == 0:
                context.cache.flush()
            if entity_idx > 0 and entity_idx % 10000 == 0:
                context.log.info("Enriched %s entities..." % entity_idx)
            context.log.debug("Enrich query: %r" % entity)
            try:
                for match in enricher.match_wrapped(entity):
                    save_match(context, resolver, enricher, entity, match, threshold)
            except EnrichmentException as exc:
                context.log.error("Enrichment error %r: %s" % (entity, str(exc)))
        resolver.save()
        context.log.info("Enrichment process complete.")
    finally:
        enricher.close()<|MERGE_RESOLUTION|>--- conflicted
+++ resolved
@@ -50,17 +50,11 @@
 
 
 def enrich(context: Context) -> None:
-<<<<<<< HEAD
-    enrichment_dataset = get_multi_dataset(context.dataset.inputs)
-    view = get_view(enrichment_dataset)
-    context.log.info(
-        "Enriching %s (%s)"
-        % (enrichment_dataset.name, [d.name for d in enrichment_dataset.datasets])
-    )
-=======
->>>>>>> 6e8e6323
     resolver = get_resolver()
     scope = get_multi_dataset(context.dataset.inputs)
+    context.log.info(
+        "Enriching %s (%s)" % (scope.name, [d.name for d in scope.datasets])
+    )
     store = get_store(scope, resolver)
     store.sync()
     view = store.view(scope)
