import sys
import click
import logging
from pathlib import Path
from typing import Optional, List
from followthemoney.cli.util import InPath, OutPath
from nomenklatura.tui import dedupe_ui
from nomenklatura.statement import CSV, FORMATS
from nomenklatura.matching import DefaultAlgorithm

from zavod import settings
from zavod.logs import configure_logging, get_logger
from zavod.meta import load_dataset_from_path, get_multi_dataset, Dataset
from zavod.crawl import crawl_dataset
from zavod.store import get_view, get_store, clear_store
from zavod.archive import clear_data_path
from zavod.exporters import export_dataset
from zavod.dedupe import get_resolver, blocking_xref, merge_entities
from zavod.dedupe import explode_cluster
from zavod.publish import publish_dataset, publish_failure
from zavod.tools.load_db import load_dataset_to_db
from zavod.tools.dump_file import dump_dataset_to_file
from zavod.tools.summarize import summarize as _summarize
from zavod.exc import RunFailedException
from zavod.tools.wikidata import run_app
from zavod.validators import validate_dataset


log = get_logger(__name__)
STMT_FORMATS = click.Choice(FORMATS, case_sensitive=False)


def _load_dataset(path: Path) -> Dataset:
    dataset = load_dataset_from_path(path)
    if dataset is None:
        raise click.BadParameter("Invalid dataset path: %s" % path)
    return dataset


def _load_datasets(paths: List[Path]) -> Dataset:
    inputs: List[str] = []
    for path in paths:
        inputs.append(_load_dataset(path).name)
    return get_multi_dataset(inputs)


@click.group(help="Zavod data factory")
@click.option("--debug", is_flag=True, default=False)
def cli(debug: bool = False) -> None:
    settings.DEBUG = debug
    level = logging.DEBUG if debug else logging.INFO
    configure_logging(level=level)


@cli.command("crawl", help="Crawl a specific dataset")
@click.argument("dataset_path", type=InPath)
@click.option("-d", "--dry-run", is_flag=True, default=False)
@click.option("-c", "--clear", is_flag=True, default=False)
def crawl(dataset_path: Path, dry_run: bool = False, clear: bool = False) -> None:
    dataset = _load_dataset(dataset_path)
    if clear:
        clear_data_path(dataset.name)
    try:
        crawl_dataset(dataset, dry_run=dry_run)
    except RunFailedException:
        sys.exit(1)


@cli.command("validate", help="Check the integrity of a dataset")
@click.argument("dataset_path", type=InPath)
@click.option("-c", "--clear", is_flag=True, default=False)
def validate(dataset_path: Path, clear: bool = False) -> None:
    try:
        dataset = _load_dataset(dataset_path)
        if clear:
            clear_store(dataset)
        view = get_view(dataset, external=False)
        validate_dataset(dataset, view)
    except Exception:
        log.exception("Validation failed for %r" % dataset_path)
        sys.exit(1)


@cli.command("export", help="Export data from a specific dataset")
@click.argument("dataset_path", type=InPath)
@click.option("-c", "--clear", is_flag=True, default=False)
def export(dataset_path: Path, clear: bool = False) -> None:
    try:
        dataset = _load_dataset(dataset_path)
        if clear:
            clear_store(dataset)
        view = get_view(dataset, external=False, linker=True)
        export_dataset(dataset, view)
    except Exception:
        log.exception("Failed to export: %s" % dataset_path)
        sys.exit(1)


@cli.command("publish", help="Publish data from a specific dataset")
@click.argument("dataset_path", type=InPath)
@click.option("-l", "--latest", is_flag=True, default=False)
def publish(dataset_path: Path, latest: bool = False) -> None:
    try:
        dataset = _load_dataset(dataset_path)
        publish_dataset(dataset, latest=latest)
    except Exception:
        log.exception("Failed to publish: %s" % dataset_path)
        sys.exit(1)


@cli.command("run", help="Crawl, export and then publish a specific dataset")
@click.argument("dataset_path", type=InPath)
@click.option("-l", "--latest", is_flag=True, default=False)
@click.option("-c", "--clear", is_flag=True, default=False)
@click.option("-x", "--external", is_flag=True, default=True)
def run(
    dataset_path: Path,
    latest: bool = False,
    clear: bool = False,
    external: bool = False,
) -> None:
    dataset = _load_dataset(dataset_path)
    if clear:
        clear_data_path(dataset.name)
    if dataset.disabled:
        log.info("Dataset is disabled, skipping: %s" % dataset.name)
        publish_failure(dataset, latest=latest)
        sys.exit(0)
    # Crawl
    if dataset.entry_point is not None and not dataset.is_collection:
        try:
            crawl_dataset(dataset, dry_run=False)
        except RunFailedException:
            publish_failure(dataset, latest=latest)
            sys.exit(1)
    # Validate
    try:
        clear_store(dataset)
<<<<<<< HEAD
        view = get_view(dataset, external=False)
        if not dataset.is_collection:
            validate_dataset(dataset, view)
    except Exception:
        log.exception("Validation failed for %r" % dataset.name)
        publish_failure(dataset, latest=latest)
        sys.exit(1)
    # Export and Publish
    try:
=======
        view = get_view(dataset, external=False, linker=True)
>>>>>>> d71251f3
        export_dataset(dataset, view)
        view.store.close()
        publish_dataset(dataset, latest=latest)

        if not dataset.is_collection and dataset.load_db_uri is not None:
            log.info("Loading dataset into database...", dataset=dataset.name)
            load_dataset_to_db(dataset, dataset.load_db_uri, external=external)
        log.info("Dataset run is complete :)", dataset=dataset.name)
    except Exception:
        log.exception("Failed to export and publish %r" % dataset.name)
        sys.exit(1)


@cli.command("load-db", help="Load dataset statements from the archive into a database")
@click.argument("dataset_path", type=InPath)
@click.argument("database_uri", type=str)
@click.option("--batch-size", type=int, default=settings.DB_BATCH_SIZE)
@click.option("-x", "--external", is_flag=True, default=False)
def load_db(
    dataset_path: Path,
    database_uri: str,
    batch_size: int = 5000,
    external: bool = False,
) -> None:
    try:
        dataset = _load_dataset(dataset_path)
        load_dataset_to_db(
            dataset,
            database_uri,
            batch_size=batch_size,
            external=external,
        )
    except Exception:
        log.exception("Failed to load dataset into database: %s" % dataset_path)
        sys.exit(1)


@cli.command("dump-file", help="Dump dataset statements from the archive to a file")
@click.argument("dataset_path", type=InPath)
@click.argument("out_path", type=OutPath)
@click.option("-f", "--format", type=STMT_FORMATS, default=CSV)
@click.option("-x", "--external", is_flag=True, default=False)
def dump_file(
    dataset_path: Path, out_path: Path, format: str, external: bool = False
) -> None:
    try:
        dataset = _load_dataset(dataset_path)
        dump_dataset_to_file(
            dataset,
            out_path,
            format=format.lower(),
            external=external,
        )
    except Exception:
        log.exception("Failed to dump dataset to file: %s" % dataset_path)
        sys.exit(1)


@cli.command("xref", help="Generate dedupe candidates from the given dataset")
@click.argument("dataset_paths", type=InPath, nargs=-1)
@click.option("-c", "--clear", is_flag=True, default=False)
@click.option("-l", "--limit", type=int, default=10000)
@click.option("-f", "--focus-dataset", type=str, default=None)
@click.option("-s", "--schema", type=str, default=None)
@click.option("-a", "--algorithm", type=str, default=DefaultAlgorithm.NAME)
@click.option("-t", "--threshold", type=float, default=None)
def xref(
    dataset_paths: List[Path],
    clear: bool,
    limit: int,
    threshold: Optional[float],
    algorithm: str,
    focus_dataset: Optional[str] = None,
    schema: Optional[str] = None,
) -> None:
    dataset = _load_datasets(dataset_paths)
    if clear:
        clear_store(dataset)
    store = get_store(dataset, external=True)
    blocking_xref(
        store,
        limit=limit,
        auto_threshold=threshold,
        algorithm=algorithm,
        focus_dataset=focus_dataset,
        schema_range=schema,
    )


@cli.command("resolver-prune", help="Remove dedupe candidates from resolver file")
def xref_prune() -> None:
    try:
        resolver = get_resolver()
        resolver.prune()
        resolver.save()
    except Exception:
        log.exception("Failed to prune resolver file")
        sys.exit(1)


@cli.command("dedupe", help="Interactively decide xref candidates")
@click.argument("dataset_paths", type=InPath, nargs=-1)
@click.option("-c", "--clear", is_flag=True, default=False)
def dedupe(dataset_paths: List[Path], clear: bool = False) -> None:
    dataset = _load_datasets(dataset_paths)
    if clear:
        clear_store(dataset)
    resolver = get_resolver()
    store = get_store(dataset, external=True)
    dedupe_ui(resolver, store, url_base="https://opensanctions.org/entities/%s/")


@cli.command("explode-cluster", help="Destroy a cluster of deduplication matches")
@click.argument("canonical_id", type=str)
def explode(canonical_id: str) -> None:
    explode_cluster(canonical_id)


@cli.command("merge-cluster", help="Merge multiple entities as duplicates")
@click.argument("entity_ids", type=str, nargs=-1)
@click.option("-f", "--force", is_flag=True, default=False)
def merge(entity_ids: List[str], force: bool = False) -> None:
    try:
        merge_entities(entity_ids, force=force)
    except ValueError as ve:
        log.error("Cannot merge: %s" % ve)
        sys.exit(1)


@cli.command("clear", help="Delete the data and state paths for a dataset")
@click.argument("dataset_path", type=InPath)
def clear(dataset_path: Path) -> None:
    try:
        dataset = _load_dataset(dataset_path)
        clear_data_path(dataset.name)
    except Exception:
        log.exception("Failed to clear dataset: %s" % dataset_path)
        sys.exit(1)


@cli.command("summarize")
@click.argument("dataset_path", type=InPath)
@click.option("-c", "--clear", is_flag=True, default=False)
@click.option("-s", "--schema", type=str, default=None)
@click.option(
    "-f",
    "--from-prop",
    type=str,
    default=None,
    help="The property from the initial entity referring to the linking entity",
)
@click.option(
    "-l",
    "--link-props",
    type=str,
    default=[],
    multiple=True,
    help="The properties of the linking entity to show",
)
@click.option(
    "-t",
    "--to-prop",
    type=str,
    default=None,
    help="The property from the linking entity referring to the final entity",
)
@click.option(
    "-p",
    "--to-props",
    type=str,
    default=[],
    multiple=True,
    help="The properties of the final entity to show",
)
def summarize(
    dataset_path: Path,
    clear: bool = False,
    schema: Optional[str] = None,
    from_prop: Optional[str] = None,
    link_props: List[str] = [],
    to_prop: Optional[str] = None,
    to_props: List[str] = [],
) -> None:
    """Sumamrise entities and links in a dataset

    Example to summarise the positions held by people in a dataset of political entities:

    \b
    zavod summarize \\
        --schema Person \\
        --from-prop positionOccupancies \\
        --link-props startDate \\
        --link-props endDate \\
        --to-prop post \\
        datasets/ng/join_dots/ng_join_dots.yml
    """
    try:
        dataset = _load_dataset(dataset_path)
        if clear:
            clear_store(dataset)
        view = get_view(dataset, external=False)
        _summarize(view, schema, from_prop, link_props, to_prop, to_props)
    except Exception:
        log.exception("Failed to summarize: %s" % dataset_path)
        sys.exit(1)


@cli.command("wd-up")
@click.argument("dataset_paths", type=InPath, nargs=-1)
@click.option("-c", "--clear", is_flag=True, default=False)
@click.option("-a", "--country-adjective", type=str, required=True)
@click.option("-d", "--country-code", type=str, required=True)
@click.option("-f", "--focus-dataset", type=str, default=None)
def wd_up(
    dataset_paths: List[Path],
    clear: bool,
    country_code: str,
    country_adjective: str,
    focus_dataset: Optional[str] = None,
) -> None:
    """Interactively review and apply wikidata updates from OpenSanctions data.

    Example:

    \b
    zavod wd-up \\
        --clear \\
        datasets/de/abgeordnetenwatch/de_abgeordnetenwatch.yml \\
        datasets/_analysis/ann_pep_positions/ann_pep_positions.yml \\
        --country-adjective German \\
        --country-code de
    """
    dataset = _load_datasets(dataset_paths)
    if clear:
        clear_store(dataset)
    resolver = get_resolver()
    store = get_store(dataset, external=False)
    run_app(
        resolver,
        store,
        country_code=country_code,
        country_adjective=country_adjective,
        focus_dataset=focus_dataset,
    )<|MERGE_RESOLUTION|>--- conflicted
+++ resolved
@@ -136,8 +136,7 @@
     # Validate
     try:
         clear_store(dataset)
-<<<<<<< HEAD
-        view = get_view(dataset, external=False)
+        view = get_view(dataset, external=False, linker=True)
         if not dataset.is_collection:
             validate_dataset(dataset, view)
     except Exception:
@@ -146,9 +145,6 @@
         sys.exit(1)
     # Export and Publish
     try:
-=======
-        view = get_view(dataset, external=False, linker=True)
->>>>>>> d71251f3
         export_dataset(dataset, view)
         view.store.close()
         publish_dataset(dataset, latest=latest)
